*.py[co]
.DS_Store

# Packages
*.egg
*.egg-info
dist
build
eggs
parts
bin
var
sdist
develop-eggs
.installed.cfg
lib
lib64

# Installer logs
pip-log.txt

# Unit test / coverage reports
.coverage
.tox
nosetests.xml

# Eclipse PyDev
.project
.pydevproject

# PyCharm
.idea

# Visual Studio
.vscode/

# Vagrant
.vagrant

# NPM
node_modules

# Flask
__pycache__/


./config.yaml

tests/env/

.env/
derby.log
.vizierdb/
vizier-data/
vizier-data*/
vizier/env
resources/config/dev-config.yaml
/vizier/ds
/vizier/fs
/vizier/vt
/run.sh
*.jar
*.crc
<<<<<<< HEAD
vizier_downloads/*

/web-ui
/last_test_*.txt
/mimir
=======

# Temporary data file directory for Jupyter examples.
resources/examples/jupyter/.tmp
>>>>>>> cbcdcc27
<|MERGE_RESOLUTION|>--- conflicted
+++ resolved
@@ -61,14 +61,10 @@
 /run.sh
 *.jar
 *.crc
-<<<<<<< HEAD
 vizier_downloads/*
 
 /web-ui
 /last_test_*.txt
 /mimir
-=======
-
 # Temporary data file directory for Jupyter examples.
-resources/examples/jupyter/.tmp
->>>>>>> cbcdcc27
+resources/examples/jupyter/.tmp