#! /usr/bin/env python

from setuptools import setup
import glob
import os

from setuptools import setup
from setuptools.command.develop import develop
from setuptools.command.install import install
from distutils.command.build import build
from subprocess import check_call
from wheel.bdist_wheel import bdist_wheel

def custom_command(command_subclass):
    orig_run = command_subclass.run

    def modified_run(self):
        print((str(command_subclass)))
        orig_run(self)

    command_subclass.run = modified_run
    return command_subclass

@custom_command
class CustomBuildCommand(build):
    pass

@custom_command
class CustomDevelopCommand(develop):
    pass

@custom_command
class CustomInstallCommand(install):
    pass

@custom_command
class CustomBdistWheelCommand(bdist_wheel):
    pass

def package_files(directory):
    paths = {}
    for (path, directories, filenames) in os.walk(directory):
        for filename in filenames:
            if path in paths:
                paths[path].append( os.path.join(path, filename))
            else:
                paths[path] = [os.path.join(path, filename)]
    return [(k.replace('../', ''), v) for k, v in list(paths.items())]


packages_files = package_files('resources/packages/')
processors_files = package_files('resources/processors/')
<<<<<<< HEAD
webui_files = package_files('../web-ui/build/')
mimir_jar = [('mimir',['../mimir-api/bin/mimir-api'])]
data_files = packages_files + processors_files + webui_files + mimir_jar
#print(str(data_files))

setup(
    name='vizier-webapi',
    version='0.7.3',
    description='UI, Web API, and Backend for data curation projects and workflows',
=======
# webui_files = package_files('../web-ui/build/')
# mimir_jar = [('mimir',['../mimir/bin/mimir-api'])]
data_files = packages_files + processors_files  # + webui_files + mimir_jar


setup(
    name='vizier-webapi',
    version='0.7.0',
    description='Web API backend for data curation projects and workflows',
>>>>>>> cbcdcc27
    keywords='data curation ',
    license='apache-2.0',
    packages=['vizier'],
    package_data={'': ['LICENSE.txt']},
    install_requires=[
        'Flask>=1.0',
        'flask-cors',
        'celery',
        'docker',
        'jsonschema',
        'matplotlib',
        'pyyaml>=5.1.0',
        'requests',
        'unicodecsv>=0.14.1',
        'sklearn',
        'numpy',
        'pandas',
        'geopandas',
        'bokeh',
        'shapely',
        'astor',
        'minio'
    ],
    include_package_data=True,
    data_files=data_files,
    scripts=['tools/vizier', 'tools/upgrade.py'],
<<<<<<< HEAD
    cmdclass={'bdist_wheel': CustomBdistWheelCommand, 
              'build': CustomBuildCommand, 
              'install': CustomInstallCommand, 
              'develop':CustomDevelopCommand},
=======
    cmdclass={
        'bdist_wheel': CustomBdistWheelCommand,
        'build': CustomBuildCommand,
        'install': CustomInstallCommand,
        'develop': CustomDevelopCommand
    },
>>>>>>> cbcdcc27
)<|MERGE_RESOLUTION|>--- conflicted
+++ resolved
@@ -50,27 +50,16 @@
 
 packages_files = package_files('resources/packages/')
 processors_files = package_files('resources/processors/')
-<<<<<<< HEAD
 webui_files = package_files('../web-ui/build/')
 mimir_jar = [('mimir',['../mimir-api/bin/mimir-api'])]
 data_files = packages_files + processors_files + webui_files + mimir_jar
+# data_files = packages_files + processors_files  # + webui_files + mimir_jar
 #print(str(data_files))
 
 setup(
     name='vizier-webapi',
     version='0.7.3',
     description='UI, Web API, and Backend for data curation projects and workflows',
-=======
-# webui_files = package_files('../web-ui/build/')
-# mimir_jar = [('mimir',['../mimir/bin/mimir-api'])]
-data_files = packages_files + processors_files  # + webui_files + mimir_jar
-
-
-setup(
-    name='vizier-webapi',
-    version='0.7.0',
-    description='Web API backend for data curation projects and workflows',
->>>>>>> cbcdcc27
     keywords='data curation ',
     license='apache-2.0',
     packages=['vizier'],
@@ -97,17 +86,8 @@
     include_package_data=True,
     data_files=data_files,
     scripts=['tools/vizier', 'tools/upgrade.py'],
-<<<<<<< HEAD
     cmdclass={'bdist_wheel': CustomBdistWheelCommand, 
               'build': CustomBuildCommand, 
               'install': CustomInstallCommand, 
               'develop':CustomDevelopCommand},
-=======
-    cmdclass={
-        'bdist_wheel': CustomBdistWheelCommand,
-        'build': CustomBuildCommand,
-        'install': CustomInstallCommand,
-        'develop': CustomDevelopCommand
-    },
->>>>>>> cbcdcc27
 )