# Copyright (C) 2017-2019 New York University,
#                         University at Buffalo,
#                         Illinois Institute of Technology.
#
# Licensed under the Apache License, Version 2.0 (the "License");
# you may not use this file except in compliance with the License.
# You may obtain a copy of the License at
#
#     http://www.apache.org/licenses/LICENSE-2.0
#
# Unless required by applicable law or agreed to in writing, software
# distributed under the License is distributed on an "AS IS" BASIS,
# WITHOUT WARRANTIES OR CONDITIONS OF ANY KIND, either express or implied.
# See the License for the specific language governing permissions and
# limitations under the License.

"""The module output consist of two streams of output object: one for the
standard output and one for error messages.
"""

from typing import List, Any, Iterable, Dict, Optional
from vizier.view.chart import ChartViewHandle

import traceback
from vizier.mimir import MimirError
from requests.exceptions import ConnectionError
import itertools
from vizier import debug_is_on
from vizier.datastore.dataset import DatasetDescriptor

"""Predefined output types."""
OUTPUT_CHART = 'chart/view'
OUTPUT_TEXT = 'text/plain'
OUTPUT_HTML = 'text/html'
OUTPUT_MARKDOWN = 'text/markdown'
OUTPUT_DATASET = 'dataset/view'

<<<<<<< HEAD
def format_stack_trace(ex: Exception) -> str:
    trace_frames: Iterable[traceback.FrameSummary] = traceback.extract_tb(ex.__traceback__, limit = 30)
=======

def debug_is_on():
    return str(os.environ.get('VIZIERSERVER_DEBUG', "False")) == "True"


def format_stack_trace(ex):
    trace = traceback.extract_tb(ex.__traceback__, limit=30)
>>>>>>> cbcdcc27
    # print("{}".format(trace))
    if not debug_is_on():
        trace_frames = itertools.dropwhile(lambda x: x[0] != "<string>", trace_frames)
    trace_text = list([
        "{} {} line {}{}".format(
            # Function Name
            "<Python Cell>" if element[2] == "<module>" else element[2]+"(...)",

            # File
            "on" if element[0] == "<string>" else "in "+element[0]+", ",

            # Line #
            element[1],

            # Line Content
            "\n    "+element[3] if element[3] != "" else ""
        )
        for element in trace_frames
    ])
<<<<<<< HEAD
    if len(trace_text) > 0:
        trace_text.reverse()
        trace_text = (
            ["  ... caused by "+trace_text[0]]+
            ["  ... called by "+line for line in trace_text[1:]]
=======
    if len(trace) > 0:
        trace.reverse()
        trace = (
            ["  ... caused by "+trace[0]] +
            ["  ... called by "+line for line in trace[1:]]
>>>>>>> cbcdcc27
        )
    else:
        return "INTERNAL ERROR\n{}".format(ex)
    return "{}".format("\n".join(trace_text))


<<<<<<< HEAD
=======
class ModuleOutputs(object):
    """Wrapper for module outputs. Contains the standard output and to standard
    error streams. Each stream is a list of output objects.

    Attributes
    ----------
    stderr: list(vizier.viztrail.module.OutputObject)
        Standard error output stream
    stdout: list(vizier.viztrail.module.OutputObject)
        Standard output stream
    """
    def __init__(self, stdout=None, stderr=None):
        """Initialize the standard output and error stream.

        Parameters
        ----------
        stderr: list(vizier.viztrail.module.OutputObject)
            Standard error output stream
        stdout: list(vizier.viztrail.module.OutputObject)
            Standard output stream
        """
        self.stdout = stdout if stdout is not None else list()
        self.stderr = stderr if stderr is not None else list()

    def error(self, ex):
        """Add stack trace for execution error to STDERR stream of the output
        object.

        Parameters
        ----------
        ex: Exception
            Exception that was raised during mudule execution

        Returns
        -------
        vizier.viztrail.module.output.ModuleOutputs
        """
        message = "ERROR: NO ERROR MESSAGE"
        template = "{0}:{1!r}"
        try:
            if type(ex) is MimirError:
                # message = "MIMIR ERROR"
                err_data = ex.args[0]
                message = err_data.get('errorMessage', "An unknown internal error")
                # if "errorType" in err_data:
                #     message = err_data["errorType"] + ": " + message
                if debug_is_on():
                    message = message + "\nDEBUG IS ON"
                    if "stackTrace" in err_data:
                        message = "{}\n{}\n--------".format(message, err_data["stackTrace"])
                    message = "{}\n{}".format(message, format_stack_trace(ex))
            elif type(ex) is ConnectionError:
                message = "Couldn't connect to Mimir (Vizier's dataflow layer).  Make sure it's running."
            elif type(ex) is SyntaxError:
                context, line, pos, content = ex.args[1]
                message = "Syntax error (line {}:{})\n{}{}^-- {}".format(
                              line, pos,
                              content,
                              " " * pos,
                              ex.args[0]
                            )
            elif type(ex) is NameError:
                message = "{}\n{}".format(
                                ex.args[0],
                                format_stack_trace(ex)
                            )
            else:
                message = template.format(type(ex).__name__, ex.args)
                if debug_is_on():
                    message = message + ":\n " + str(traceback.format_exc())
        except Exception as e:
            message = template.format(type(e).__name__, e.args)
            if debug_is_on():
                message += "\n"+format_stack_trace(e)

        self.stderr.append(TextOutput(message))
        return self
>>>>>>> cbcdcc27


class OutputObject(object):
    """An object in an output stream has two components: an object type and a
    type-specific value.

    Attributes
    ----------
    type: string
        Unique object type identifier
    value: any
        Type-specific value
    """
    def __init__(self, type: str, value: Any):
        """Initialize the object components.

        Parameters
        ----------
        type: string
            Unique object type identifier
        value: any
            Type-specific value
        """
        self.type = type
        self.value = value

    def __repr__(self):
        if self.is_text:
            return self.value
        else:
            return "< {} >"

    @property
    def is_text(self):
        """True if the type of the output object is text.

        Returns
        -------
        bool
        """
        return self.type == OUTPUT_TEXT


class DatasetOutput(OutputObject):
    """Output object where the value is a dataset handle."""
    def __init__(self, value: Dict[str, Any]):
        """Initialize the output dataset.

        Parameters
        ----------
        value, DatasetHandle
            Output dataset
        """
        super(DatasetOutput, self).__init__(type=OUTPUT_DATASET, value=value)

    @staticmethod
    def from_handle(
            ds: DatasetDescriptor, 
            project_id: str,
            name: Optional[str] = None, 
            raise_error_on_missing: bool = False
        ) -> Optional[OutputObject]:
        from vizier.api.webservice import server
        ds_output = server.api.datasets.get_dataset(
            project_id=project_id,
            dataset_id=ds.identifier,
            offset=0,
            limit=10
        )
        if ds_output is None:
            if raise_error_on_missing:
                raise ValueError("Dataset {} does not exist.".format(ds.identifier if name is None else name))
            else:
                return None
        if name is not None:
            ds_output['name'] = name 
        return DatasetOutput(ds_output)





class ChartOutput(OutputObject):
    """Output object where the value is a string."""
    def __init__(self, 
            view: ChartViewHandle, 
            rows: List[List[Any]], 
            caveats: List[List[bool]]
        ):
        """Initialize the output object.

        Parameters
        ----------
        view: vizier.view.chart.ChartViewHandle
            Handle defining the dataset chart view
        rows: list
            List of rows in the query result
        caveats: list
            one to one of rows.  does each row 
            value have caveats or not
        """
        super(ChartOutput, self).__init__(
            type=OUTPUT_CHART,
            value={
                'data': view.to_dict(), # type: ignore[no-untyped-call]
                'result': CHART_VIEW_DATA(view=view, rows=rows, caveats=caveats) # type: ignore[no-untyped-call]
            }
        )


class HtmlOutput(OutputObject):
    """Output object where the value is a Html string."""
    def __init__(self, value: str):
        """Initialize the output string.

        Parameters
        ----------
        value, string
            Output string
        """
        super(HtmlOutput, self).__init__(type=OUTPUT_HTML, value=value)


class MarkdownOutput(OutputObject):
    """Output object where the value is a Markdown string."""
    def __init__(self, value: str):
        """Initialize the output string.

        Parameters
        ----------
        value, string
            Output string
        """
        super(MarkdownOutput, self).__init__(type=OUTPUT_MARKDOWN, value=value)


class TextOutput(OutputObject):
    """Output object where the value is a string."""
    def __init__(self, value: str):
        """Initialize the output string.

        Parameters
        ----------
        value, string
            Output string
        """
        super(TextOutput, self).__init__(type=OUTPUT_TEXT, value=value)


# ------------------------------------------------------------------------------
# Helper Methods
# ------------------------------------------------------------------------------

def CHART_VIEW_DATA(view, rows, caveats):
    """Create a dictionary serialization of daraset chart view results. The
    output is a dictionary with the following format (the xAxis element is
    optional):

    {
        "series": [{
            "label": "string",
            "data": [0]
        }],
        "xAxis": {
            "data": [0]
        }
    }

    Parameters
    ----------
    view: vizier.plot.view.ChartViewHandle
        Handle defining the dataset chart view
    rows: list
        List of rows in the query result

    Returns
    -------
    dict
    """
    obj = dict()
    # Add chart type information
    obj['chart'] = {
        'type': view.chart_type,
        'grouped': view.grouped_chart
    }
    # Create a list of series indexes. Then remove the series that contains the
    # x-axis labels (if given). Keep x-axis data in a separate list
    series = list(range(len(view.data)))
    if view.x_axis is not None:
        obj['xAxis'] = {'data': [row[view.x_axis] for row in rows]}
        del series[view.x_axis]
    obj['series'] = list()
    for s_idx in series:
        obj['series'].append({
            'label': view.data[s_idx].label,
            'data': [row[s_idx] for row in rows],
            'caveats': [row_caveats[s_idx] for row_caveats in caveats]
        })
    return obj


class ModuleOutputs(object):
    """Wrapper for module outputs. Contains the standard output and to standard
    error streams. Each stream is a list of output objects.

    Attributes
    ----------
    stderr: list(vizier.viztrail.module.OutputObject)
        Standard error output stream
    stdout: list(vizier.viztrail.module.OutputObject)
        Standard output stream
    """
    def __init__(self, 
            stdout: Optional[List[OutputObject]]=None, 
            stderr: Optional[List[OutputObject]]=None):
        """Initialize the standard output and error stream.

        Parameters
        ----------
        stderr: list(vizier.viztrail.module.OutputObject)
            Standard error output stream
        stdout: list(vizier.viztrail.module.OutputObject)
            Standard output stream
        """
        self.stdout = stdout if stdout is not None else list()
        self.stderr = stderr if stderr is not None else list()

    def __repr__(self) -> str:
        ret: List[str] = []
        if self.stdout is not None and len(self.stdout) > 0:
            ret = ret + ["----- STDOUT ------"] + [ str(output) for output in self.stdout ]
        if self.stderr is not None and len(self.stderr) > 0:
            ret = ret + ["----- STDERR ------"] + [ str(output) for output in self.stderr ]
        return "\n".join(ret)

    def error(self, ex: Exception) -> "ModuleOutputs":
        """Add stack trace for execution error to STDERR stream of the output
        object.

        Parameters
        ----------
        ex: Exception
            Exception that was raised during mudule execution

        Returns
        -------
        vizier.viztrail.module.output.ModuleOutputs
        """
        message = "ERROR: NO ERROR MESSAGE"
        try:
            if type(ex) is MimirError:
                # message = "MIMIR ERROR"
                err_data = ex.args[0]
                message = err_data.get('errorMessage', "An unknown internal error")
                # if "errorType" in err_data:
                #     message = err_data["errorType"] + ": " + message
                if debug_is_on():
                    message = message + "\nDEBUG IS ON"
                    if "stackTrace" in err_data:
                        message = "{}\n{}\n--------".format(message, err_data["stackTrace"])
                    message = "{}\n{}".format(message, format_stack_trace(ex)) 
            elif type(ex) is ConnectionError:
                message = "Couldn't connect to Mimir (Vizier's dataflow layer).  Make sure it's running."
            elif type(ex) is SyntaxError:
                context, line, pos, content = ex.args[1]
                message = "Syntax error (line {}:{})\n{}{}^-- {}".format(
                              line, pos, 
                              content,
                              " " * pos,
                              ex.args[0]
                            )
            elif type(ex) is NameError:
                message = "{}\n{}".format(
                                ex.args[0],
                                format_stack_trace(ex)
                            )
            else:
                message = "{}{}\n{}".format(
                    type(ex).__name__, 
                    ( (": " + "; ".join(str(arg) for arg in ex.args)) if ex.args is not None else "" ), 
                    format_stack_trace(ex)
                )
        except Exception as e:
            message = "{0}:{1!r}".format(type(e).__name__, e.args)
            if debug_is_on():
                message += "\n"+format_stack_trace(e)

        self.stderr.append(TextOutput(message))
        return self<|MERGE_RESOLUTION|>--- conflicted
+++ resolved
@@ -35,18 +35,8 @@
 OUTPUT_MARKDOWN = 'text/markdown'
 OUTPUT_DATASET = 'dataset/view'
 
-<<<<<<< HEAD
 def format_stack_trace(ex: Exception) -> str:
     trace_frames: Iterable[traceback.FrameSummary] = traceback.extract_tb(ex.__traceback__, limit = 30)
-=======
-
-def debug_is_on():
-    return str(os.environ.get('VIZIERSERVER_DEBUG', "False")) == "True"
-
-
-def format_stack_trace(ex):
-    trace = traceback.extract_tb(ex.__traceback__, limit=30)
->>>>>>> cbcdcc27
     # print("{}".format(trace))
     if not debug_is_on():
         trace_frames = itertools.dropwhile(lambda x: x[0] != "<string>", trace_frames)
@@ -66,105 +56,17 @@
         )
         for element in trace_frames
     ])
-<<<<<<< HEAD
     if len(trace_text) > 0:
         trace_text.reverse()
         trace_text = (
             ["  ... caused by "+trace_text[0]]+
             ["  ... called by "+line for line in trace_text[1:]]
-=======
-    if len(trace) > 0:
-        trace.reverse()
-        trace = (
-            ["  ... caused by "+trace[0]] +
-            ["  ... called by "+line for line in trace[1:]]
->>>>>>> cbcdcc27
         )
     else:
         return "INTERNAL ERROR\n{}".format(ex)
     return "{}".format("\n".join(trace_text))
 
 
-<<<<<<< HEAD
-=======
-class ModuleOutputs(object):
-    """Wrapper for module outputs. Contains the standard output and to standard
-    error streams. Each stream is a list of output objects.
-
-    Attributes
-    ----------
-    stderr: list(vizier.viztrail.module.OutputObject)
-        Standard error output stream
-    stdout: list(vizier.viztrail.module.OutputObject)
-        Standard output stream
-    """
-    def __init__(self, stdout=None, stderr=None):
-        """Initialize the standard output and error stream.
-
-        Parameters
-        ----------
-        stderr: list(vizier.viztrail.module.OutputObject)
-            Standard error output stream
-        stdout: list(vizier.viztrail.module.OutputObject)
-            Standard output stream
-        """
-        self.stdout = stdout if stdout is not None else list()
-        self.stderr = stderr if stderr is not None else list()
-
-    def error(self, ex):
-        """Add stack trace for execution error to STDERR stream of the output
-        object.
-
-        Parameters
-        ----------
-        ex: Exception
-            Exception that was raised during mudule execution
-
-        Returns
-        -------
-        vizier.viztrail.module.output.ModuleOutputs
-        """
-        message = "ERROR: NO ERROR MESSAGE"
-        template = "{0}:{1!r}"
-        try:
-            if type(ex) is MimirError:
-                # message = "MIMIR ERROR"
-                err_data = ex.args[0]
-                message = err_data.get('errorMessage', "An unknown internal error")
-                # if "errorType" in err_data:
-                #     message = err_data["errorType"] + ": " + message
-                if debug_is_on():
-                    message = message + "\nDEBUG IS ON"
-                    if "stackTrace" in err_data:
-                        message = "{}\n{}\n--------".format(message, err_data["stackTrace"])
-                    message = "{}\n{}".format(message, format_stack_trace(ex))
-            elif type(ex) is ConnectionError:
-                message = "Couldn't connect to Mimir (Vizier's dataflow layer).  Make sure it's running."
-            elif type(ex) is SyntaxError:
-                context, line, pos, content = ex.args[1]
-                message = "Syntax error (line {}:{})\n{}{}^-- {}".format(
-                              line, pos,
-                              content,
-                              " " * pos,
-                              ex.args[0]
-                            )
-            elif type(ex) is NameError:
-                message = "{}\n{}".format(
-                                ex.args[0],
-                                format_stack_trace(ex)
-                            )
-            else:
-                message = template.format(type(ex).__name__, ex.args)
-                if debug_is_on():
-                    message = message + ":\n " + str(traceback.format_exc())
-        except Exception as e:
-            message = template.format(type(e).__name__, e.args)
-            if debug_is_on():
-                message += "\n"+format_stack_trace(e)
-
-        self.stderr.append(TextOutput(message))
-        return self
->>>>>>> cbcdcc27
 
 
 class OutputObject(object):
