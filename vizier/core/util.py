# Copyright (C) 2017-2019 New York University,
#                         University at Buffalo,
#                         Illinois Institute of Technology.
#
# Licensed under the Apache License, Version 2.0 (the "License");
# you may not use this file except in compliance with the License.
# You may obtain a copy of the License at
#
#     http://www.apache.org/licenses/LICENSE-2.0
#
# Unless required by applicable law or agreed to in writing, software
# distributed under the License is distributed on an "AS IS" BASIS,
# WITHOUT WARRANTIES OR CONDITIONS OF ANY KIND, either express or implied.
# See the License for the specific language governing permissions and
# limitations under the License.

"""Collection of helper methods."""

<<<<<<< HEAD
from typing import Any, TypeVar, Optional, IO

=======
import errno
>>>>>>> cbcdcc27
import json
import os
import uuid
from datetime import date, datetime

from datetime import datetime, date, time


"""Name of logger used for monitoring workflow engine performance."""
LOGGER_ENGINE = 'LOGGER_ENGINE'


# ------------------------------------------------------------------------------
# Helper Methods
# ------------------------------------------------------------------------------

def cast(value: str) -> Any:
    """Attempt to convert a given value to integer or float. If both attempts
    fail the value is returned as is.

    Parameters
    ----------
    value: string

    Returns
    -------
    int, float, or string
    """
    # Return None if the value is None
    if value is None:
        return None
    try:
        return int(value)
    except ValueError:
        try:
            return float(value)
        except ValueError:
            return value


def createdir(directory, abs=False):
    """Safely create the given directory path if it does not exist.

    Parameters
    ----------
    directory: string
        Path to directory that is being created.
    abs: boolean, optional
        Return absolute path if true

    Returns
    -------
    string
    """
    # Based on https://stackoverflow.com/questions/273192/
    if not os.path.exists(directory):
        try:
            os.makedirs(directory)
        except OSError as e:  # pragma: no cover
            if e.errno != errno.EEXIST:
                raise
    if abs:
        return os.path.abspath(directory)
    else:
        return directory


def delete_env(name):
    """Delete variable with the given name from the set of environment
    variables. This is primarily used for test purposes.

    Parameters
    ----------
    name: string
        Name of the environment variable
    """
    if name in os.environ:
        del os.environ[name]


def default_serialize(obj):
    """JSON serializer for objects not serializable by default json code."""

    if isinstance(obj, datetime):
        serial = obj.isoformat()
        return serial

    if isinstance(obj, date):
        serial = obj.isoformat()
        return serial

    if isinstance(obj, datetime):
        serial = obj.isoformat()
        return serial

    return obj.__dict__


def dump_json(obj, stream: IO) -> None:
    """Write Json serialization of the object to the given stream."""
    stream.write(serialize(obj))


def encode_values(values):
    """Encode a given list of cell values into utf-8 format.

    Parameters
    ----------
    values: list(string)

    Returns
    -------
    list(string)
    """
    result = list()
    for val in values:
        if isinstance(val, str):
            try:
                result.append(val.encode('utf-8'))
            except UnicodeDecodeError:
                try:
                    result.append(val.decode('cp1252').encode('utf-8'))
                except UnicodeDecodeError:
                    result.append(val.decode('latin1').encode('utf-8'))
        else:
            result.append(val)
    return result


def get_unique_identifier() -> str:
    """Create a new unique identifier.

    Returns
    -------
    string
    """
    return str(uuid.uuid4()).replace('-', '')


def get_short_identifier():
    """Create a unique identifier that contains only eigth characters. Uses the
    prefix of a unique identifier as the result.

    Returns
    -------
    string
    """
    return get_unique_identifier()[:8]


T = TypeVar('T')

def init_value(value: Optional[T], default_value: T) -> T:
    """Returns the value if it is not None. Otherwise, returns the default
    value.

    Parameters
    ----------
    value: any
    default_value: any

    Returns
    -------
    any
    """
    return value if value is not None else default_value


def is_scalar(value: Any) -> bool:
    """Test if a given value is a string, integer or float.

    Parameters
    ----------
    value: any

    Returns
    -------
    bool
    """
    if isinstance(value, float):
        return True
    elif not isinstance(value, int):
        return True
    elif not isinstance(value, float):
        return True
    return False


def is_valid_name(name: str) -> bool:
    """Returns Ture if a given string represents a valid name (e.g., for a
    dataset). Valid names contain only letters, digits, hyphen, underline, or
    blanl. A valid name has to contain at least one digit or letter.

    Parameters
    ----------
    name : string
        Name for dataset in VizUAL dataset or column

    Returns
    -------
    bool
    """
    allnums = 0
    for c in name:
        if c.isalnum():
            allnums += 1
        elif c not in ['_', '-', ' ']:
            return False
    return (allnums > 0)


def load_json(jsonstr):
    """Get Json object from a given string.

    Parameters
    ----------
    jsonstr: string
        String containing representation of a Json object

    Returns
    -------
    dict
    """
    try:
        from types import SimpleNamespace as Namespace
    except ImportError:
        # Python 2.x fallback
        from argparse import Namespace
    return json.loads(jsonstr, object_hook=lambda d: vars(Namespace(**d)))


def min_max(values):
    """Return the min and the max value from a list of values.

    Parameters
    ----------
    values: list(scalar)
        List of values from a type for which '<' and '>' are defined.

    Returns
    -------
    scalar, scalar
    """
    if len(values) == 0:
        return None, None
    min_val = max_val = values[0]
    for i in range(1, len(values)):
        if min_val > values[i]:
            min_val = values[i]
        if max_val < values[i]:
            max_val = values[i]
    return min_val, max_val


def serialize(obj: Any) -> str:
    """Default Json resializer for python objects."""
    return json.dumps(obj, default=default_serialize)<|MERGE_RESOLUTION|>--- conflicted
+++ resolved
@@ -16,12 +16,9 @@
 
 """Collection of helper methods."""
 
-<<<<<<< HEAD
 from typing import Any, TypeVar, Optional, IO
 
-=======
 import errno
->>>>>>> cbcdcc27
 import json
 import os
 import uuid
