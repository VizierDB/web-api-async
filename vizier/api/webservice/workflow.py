--- conflicted
+++ resolved
@@ -427,13 +427,8 @@
     datasets = list()
     for m in workflow.modules:
         if not m.provenance.charts is None:
-<<<<<<< HEAD
-            for c_name, c_handle in m.provenance.charts:
-                charts[c_name.lower()] = c_handle
-=======
             for chart_name, chart in m.provenance.charts:
                 charts[chart_name] = chart
->>>>>>> 738e5828
         for artifact in m.artifacts:
             if artifact.is_dataset:
                 datasets.append(artifact.name)
