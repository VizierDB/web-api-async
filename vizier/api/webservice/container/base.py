# Copyright (C) 2017-2019 New York University,
#                         University at Buffalo,
#                         Illinois Institute of Technology.
#
# Licensed under the Apache License, Version 2.0 (the "License");
# you may not use this file except in compliance with the License.
# You may obtain a copy of the License at
#
#     http://www.apache.org/licenses/LICENSE-2.0
#
# Unless required by applicable law or agreed to in writing, software
# distributed under the License is distributed on an "AS IS" BASIS,
# WITHOUT WARRANTIES OR CONDITIONS OF ANY KIND, either express or implied.
# See the License for the specific language governing permissions and
# limitations under the License.

from typing import Dict, Any

from vizier.api.routes.container import ContainerApiUrlFactory
from vizier.api.webservice.container.task import VizierContainerTaskApi
from vizier.api.webservice.datastore import VizierDatastoreApi
from vizier.api.webservice.filestore import VizierFilestoreApi
from vizier.api.webservice.view import VizierDatasetViewApi
from vizier.core import VERSION_INFO
from vizier.core.timestamp import get_current_time
from vizier.engine.base import VizierEngine
from vizier.config.container import ContainerConfig
import vizier.api.serialize.base as serialize
import vizier.api.serialize.labels as labels
from vizier.api.webservice.base import get_engine


class VizierContainerApi(object):
    """
    """
    def __init__(self, config: ContainerConfig, init: bool = False):
        """Initialize the API components.

        Parameters
        ----------
        config: vizier.config.app.ContainerAppConfig
            Container application configuration object
        init: bool, optional
            Defer initialization if False
        """
        self.config = config
        # Set the API components to None for now. It is assumed that the .init()
        # method is called before any of the components are accessed for the
        # first time
        self.engine: VizierEngine
        self.datasets: VizierDatastoreApi
        self.files: VizierFilestoreApi
        self.tasks: VizierContainerTaskApi
        self.urls: ContainerApiUrlFactory
        self.service_descriptor: Dict[str, Any]
        self.views: VizierDatasetViewApi
        if init:
            self.init()

    def init(self) -> None:
        """Initialize the API before the first request."""
        # Initialize the API compinents
        self.urls = ContainerApiUrlFactory(
            base_url=self.config.app_base_url,
            api_doc_url=self.config.webservice.doc_url
        )
        self.engine = get_engine(self.config)
        self.projects =self.engine.projects
        self.datasets = VizierDatastoreApi(
            projects=self.projects,
            urls=self.urls,
            defaults=self.config.webservice.defaults
        )
        self.views = VizierDatasetViewApi(
            projects=self.projects,
            urls=self.urls
        )
        self.files = VizierFilestoreApi(
            projects=self.projects,
            urls=self.urls
        )
        self.tasks = VizierContainerTaskApi(
            engine=self.engine,
            controller_url=self.config.controller_url
        )
        # Initialize the service descriptor
        self.service_descriptor = {
            'name': self.config.webservice.name,
            'startedAt': get_current_time().isoformat(),
            'defaults': {
                'maxFileSize': self.config.webservice.defaults.max_file_size
            },
            'environment': {
                'name': self.engine.name,
                'version': VERSION_INFO,
                'backend': self.config.engine.backend.identifier,
                'packages': list(self.engine.packages.keys())
            },
            labels.LINKS: serialize.HATEOAS({
                'self': self.urls.service_descriptor(),
                'doc': self.urls.api_doc()
            })
        }


# ------------------------------------------------------------------------------
# Helper Methods
# ------------------------------------------------------------------------------

# def get_engine(config: ContainerConfig) -> VizierEngine:
#     """Create instance of vizier engine using the default datastore, filestore
#     and viztrails factories. The default engine may use a multi-process backend
#     or a celery backend.

#     Parameters
#     ----------
#     config: vizier.config.app.AppConfig
#         Application configuration object

<<<<<<< HEAD
#     Returns
#     -------
#     vizier.engine.base.VizierEngine
#     """
#     # Get backend identifier. Raise ValueError if value does not identify
#     # a valid backend.
#     backend_id = config.engine.backend.identifier
#     if not backend_id in base.BACKENDS:
#         raise ValueError('unknown backend \'' + str(backend_id) + '\'')
#     # By default the vizier engine uses the objectstore implementation for
#     # the viztrails repository. The datastore and filestore factories depend
#     # on the values of engine identifier (DEV or MIMIR).
#     base_dir = config.engine.data_dir
#     if config.engine.identifier in [base.DEV_ENGINE, base.MIMIR_ENGINE]:
#         filestores_dir = os.path.join(base_dir, app.DEFAULT_FILESTORES_DIR)
#         filestore_factory=FileSystemFilestoreFactory(filestores_dir)
#         datastores_dir = os.path.join(base_dir, app.DEFAULT_DATASTORES_DIR)
#         datastore_factory: DatastoreFactory
#         if config.engine.identifier == base.DEV_ENGINE:
#             datastore_factory = FileSystemDatastoreFactory(datastores_dir)
#         else:
#             datastore_factory = MimirDatastoreFactory(datastores_dir)
#     else:
#         raise ValueError('unknown vizier engine \'' + str(config.engine.identifier) + '\'')
#     # The default engine uses a common project cache.
#     projects = SingleProjectCache(
#         ProjectHandle(
#             viztrail=ViztrailHandle(identifier=config.project_id),
#             datastore=datastore_factory.get_datastore(config.project_id),
#             filestore=filestore_factory.get_filestore(config.project_id)
#         )
#     )
#     # Create workflow execution backend and processor for synchronous task
#     packages = load_packages(config.engine.package_path)
#     processors = load_processors(config.engine.processor_path)
#     # Create the backend
#     if backend_id == base.BACKEND_MULTIPROCESS:
#         backend = MultiProcessBackend(
#             processors=processors,
#             projects=projects,
#             synchronous=None
#         )
#     elif backend_id == base.BACKEND_CELERY:
#         # Create and configure routing information (if given)
#         from vizier.config.celery import config_routes
#         backend = CeleryBackend(
#             routes=config_routes(config),
#             synchronous=None
#         )
#     else:
#         # For completeness. Validity of the backend id is be checked before.
#         raise ValueError('unknown backend \'' + str(backend_id) + '\'')
#     return VizierEngine(
#         name=config.engine.identifier + ' (' + backend_id + ')',
#         projects=projects,
#         backend=backend,
#         packages=packages
#     )
=======
    Returns
    -------
    vizier.engine.base.VizierEngine
    """
    # Get backend identifier. Raise ValueError if value does not identify
    # a valid backend.
    backend_id = config.engine.backend.identifier
    if backend_id not in base.BACKENDS:
        raise ValueError('unknown backend \'' + str(backend_id) + '\'')
    # Get the identifier factory for the viztrails repository and create
    # the object store. At this point we use the default object store only.
    # We could add another environment variable to use different object
    # stores (once implemented).
    if config.engine.use_short_ids:
        id_factory = get_short_identifier
    else:
        id_factory = get_unique_identifier
    object_store = DefaultObjectStore(
        identifier_factory=id_factory
    )
    # By default the vizier engine uses the objectstore implementation for
    # the viztrails repository. The datastore and filestore factories depend
    # on the values of engine identifier (DEV or MIMIR).
    base_dir = config.engine.data_dir
    if config.engine.identifier in [base.DEV_ENGINE, base.MIMIR_ENGINE]:
        filestores_dir = os.path.join(base_dir, app.DEFAULT_FILESTORES_DIR)
        filestore_factory = FileSystemFilestoreFactory(filestores_dir)
        datastores_dir = os.path.join(base_dir, app.DEFAULT_DATASTORES_DIR)
        if config.engine.identifier == base.DEV_ENGINE:
            datastore_factory = FileSystemDatastoreFactory(datastores_dir)
        elif config.engine.identifier == base.HISTORE_ENGINE:
            import vizier.datastore.histore.factory as histore
            datastore_factory = histore.HistoreDatastoreFactory(datastores_dir)
        else:
            datastore_factory = MimirDatastoreFactory(datastores_dir)
    else:
        raise ValueError('unknown vizier engine \'' + str(config.engine.identifier) + '\'')
    # The default engine uses a common project cache.
    projects = SingleProjectCache(
        ProjectHandle(
            viztrail=ViztrailHandle(identifier=config.project_id),
            datastore=datastore_factory.get_datastore(config.project_id),
            filestore=filestore_factory.get_filestore(config.project_id)
        )
    )
    # Create workflow execution backend and processor for synchronous task
    packages = load_packages(config.engine.package_path)
    processors = load_processors(config.engine.processor_path)
    # Create the backend
    if backend_id == base.BACKEND_MULTIPROCESS:
        backend = MultiProcessBackend(
            processors=processors,
            projects=projects,
            synchronous=None
        )
    elif backend_id == base.BACKEND_CELERY:
        # Create and configure routing information (if given)
        backend = CeleryBackend(
            routes=config_routes(config),
            synchronous=None
        )
    else:
        # For completeness. Validity of the backend id is be checked before.
        raise ValueError('unknown backend \'' + str(backend_id) + '\'')
    return VizierEngine(
        name=config.engine.identifier + ' (' + backend_id + ')',
        projects=projects,
        backend=backend,
        packages=packages
    )
>>>>>>> cbcdcc27
<|MERGE_RESOLUTION|>--- conflicted
+++ resolved
@@ -117,7 +117,6 @@
 #     config: vizier.config.app.AppConfig
 #         Application configuration object
 
-<<<<<<< HEAD
 #     Returns
 #     -------
 #     vizier.engine.base.VizierEngine
@@ -138,6 +137,9 @@
 #         datastore_factory: DatastoreFactory
 #         if config.engine.identifier == base.DEV_ENGINE:
 #             datastore_factory = FileSystemDatastoreFactory(datastores_dir)
+#         elif config.engine.identifier == base.HISTORE_ENGINE:
+#             import vizier.datastore.histore.factory as histore
+#             datastore_factory = histore.HistoreDatastoreFactory(datastores_dir)
 #         else:
 #             datastore_factory = MimirDatastoreFactory(datastores_dir)
 #     else:
@@ -175,76 +177,4 @@
 #         projects=projects,
 #         backend=backend,
 #         packages=packages
-#     )
-=======
-    Returns
-    -------
-    vizier.engine.base.VizierEngine
-    """
-    # Get backend identifier. Raise ValueError if value does not identify
-    # a valid backend.
-    backend_id = config.engine.backend.identifier
-    if backend_id not in base.BACKENDS:
-        raise ValueError('unknown backend \'' + str(backend_id) + '\'')
-    # Get the identifier factory for the viztrails repository and create
-    # the object store. At this point we use the default object store only.
-    # We could add another environment variable to use different object
-    # stores (once implemented).
-    if config.engine.use_short_ids:
-        id_factory = get_short_identifier
-    else:
-        id_factory = get_unique_identifier
-    object_store = DefaultObjectStore(
-        identifier_factory=id_factory
-    )
-    # By default the vizier engine uses the objectstore implementation for
-    # the viztrails repository. The datastore and filestore factories depend
-    # on the values of engine identifier (DEV or MIMIR).
-    base_dir = config.engine.data_dir
-    if config.engine.identifier in [base.DEV_ENGINE, base.MIMIR_ENGINE]:
-        filestores_dir = os.path.join(base_dir, app.DEFAULT_FILESTORES_DIR)
-        filestore_factory = FileSystemFilestoreFactory(filestores_dir)
-        datastores_dir = os.path.join(base_dir, app.DEFAULT_DATASTORES_DIR)
-        if config.engine.identifier == base.DEV_ENGINE:
-            datastore_factory = FileSystemDatastoreFactory(datastores_dir)
-        elif config.engine.identifier == base.HISTORE_ENGINE:
-            import vizier.datastore.histore.factory as histore
-            datastore_factory = histore.HistoreDatastoreFactory(datastores_dir)
-        else:
-            datastore_factory = MimirDatastoreFactory(datastores_dir)
-    else:
-        raise ValueError('unknown vizier engine \'' + str(config.engine.identifier) + '\'')
-    # The default engine uses a common project cache.
-    projects = SingleProjectCache(
-        ProjectHandle(
-            viztrail=ViztrailHandle(identifier=config.project_id),
-            datastore=datastore_factory.get_datastore(config.project_id),
-            filestore=filestore_factory.get_filestore(config.project_id)
-        )
-    )
-    # Create workflow execution backend and processor for synchronous task
-    packages = load_packages(config.engine.package_path)
-    processors = load_processors(config.engine.processor_path)
-    # Create the backend
-    if backend_id == base.BACKEND_MULTIPROCESS:
-        backend = MultiProcessBackend(
-            processors=processors,
-            projects=projects,
-            synchronous=None
-        )
-    elif backend_id == base.BACKEND_CELERY:
-        # Create and configure routing information (if given)
-        backend = CeleryBackend(
-            routes=config_routes(config),
-            synchronous=None
-        )
-    else:
-        # For completeness. Validity of the backend id is be checked before.
-        raise ValueError('unknown backend \'' + str(backend_id) + '\'')
-    return VizierEngine(
-        name=config.engine.identifier + ' (' + backend_id + ')',
-        projects=projects,
-        backend=backend,
-        packages=packages
-    )
->>>>>>> cbcdcc27
+#     )