--- conflicted
+++ resolved
@@ -27,10 +27,7 @@
 """
 
 import os
-<<<<<<< HEAD
 from typing import cast, Dict, Any
-=======
->>>>>>> cbcdcc27
 
 from vizier.api.webservice.branch import VizierBranchApi
 from vizier.api.webservice.datastore import VizierDatastoreApi
@@ -151,17 +148,12 @@
                 pckg_obj['description'] = pckg.description
             pckg_commands = list()
             for cmd in list(pckg.commands.values()):
-<<<<<<< HEAD
                 cmd_obj: Dict[str, Any] = {
                     'id': cmd.identifier, 
                     'name': cmd.name, 
                     'suggest': cmd.suggest
                 }
                 if not cmd.description is None:
-=======
-                cmd_obj = {'id': cmd.identifier, 'name': cmd.name}
-                if cmd.description is not None:
->>>>>>> cbcdcc27
                     cmd_obj['description'] = cmd.description
                 cmd_obj['parameters'] = list(cmd.parameters.values())
                 pckg_commands.append(cmd_obj)
@@ -198,20 +190,11 @@
         self[attr_name] = val
 
     def save(self, dst):
-<<<<<<< HEAD
         #from shutil import copyfileobj
         #copyfileobj(io.BytesIO(str(self.data)),open(str(dst).encode(),'wb'))    
         with open(str(dst), "w") as fw, open(str(self.file),"r") as fr: 
             fw.writelines(line for line in fr)
         
-=======
-        # from shutil import copyfileobj
-        # copyfileobj(io.BytesIO(str(self.data)),open(str(dst).encode(),'wb'))
-        with open(str(dst), "w") as fw, open(str(self.file), "r") as fr:
-            fw.writelines(l for l in fr)
-
-
->>>>>>> cbcdcc27
 # ------------------------------------------------------------------------------
 # Helper Methods
 # ------------------------------------------------------------------------------
@@ -257,18 +240,11 @@
         base_path=os.path.join(base_dir, app.DEFAULT_VIZTRAILS_DIR),
         object_store=object_store
     )
-<<<<<<< HEAD
     filestores_dir = os.path.join(base_dir, app.DEFAULT_FILESTORES_DIR)
     datastores_dir = os.path.join(base_dir, app.DEFAULT_DATASTORES_DIR)
     if config.engine.identifier in [base.DEV_ENGINE, base.MIMIR_ENGINE]:
         filestore_factory=FileSystemFilestoreFactory(filestores_dir)
         datastore_factory: DatastoreFactory
-=======
-    if config.engine.identifier in base.ENGINES:
-        filestores_dir = os.path.join(base_dir, app.DEFAULT_FILESTORES_DIR)
-        filestore_factory = FileSystemFilestoreFactory(filestores_dir)
-        datastores_dir = os.path.join(base_dir, app.DEFAULT_DATASTORES_DIR)
->>>>>>> cbcdcc27
         if config.engine.identifier == base.DEV_ENGINE:
             datastore_factory = FileSystemDatastoreFactory(datastores_dir)
         elif config.engine.identifier == base.HISTORE_ENGINE:
@@ -286,13 +262,8 @@
         processors = load_processors(config.engine.processor_path)
         # Create an optional task processor for synchronous tasks if given
         sync_commands_list = config.engine.sync_commands
-<<<<<<< HEAD
         if not sync_commands_list is None:
             commands:Dict[str,Dict[str,TaskProcessor]] = dict()
-=======
-        if sync_commands_list is not None:
-            commands = dict()
->>>>>>> cbcdcc27
             for el in sync_commands_list.split(':'):
                 package_id, command_id = el.split('.')
                 if package_id not in commands:
