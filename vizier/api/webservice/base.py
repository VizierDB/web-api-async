# Copyright (C) 2017-2019 New York University,
#                         University at Buffalo,
#                         Illinois Institute of Technology.
#
# Licensed under the Apache License, Version 2.0 (the "License");
# you may not use this file except in compliance with the License.
# You may obtain a copy of the License at
#
#     http://www.apache.org/licenses/LICENSE-2.0
#
# Unless required by applicable law or agreed to in writing, software
# distributed under the License is distributed on an "AS IS" BASIS,
# WITHOUT WARRANTIES OR CONDITIONS OF ANY KIND, either express or implied.
# See the License for the specific language governing permissions and
# limitations under the License.

"""Vizier API - Implements all methods of the API to interact with a running
Vizier instance.

The API orchestrates the interplay
between different components such as the viztrail repository that manages
viztrails and the workflow engine that executes modules in viztrail workflow
versions.

Internally the API is further divided into four parts that deal with the file
store, data store, viztrail repository and the workflow execution engine.
"""

import os
from typing import cast, Dict, Any

from vizier.api.webservice.branch import VizierBranchApi
from vizier.api.webservice.datastore import VizierDatastoreApi
from vizier.api.webservice.filestore import VizierFilestoreApi
from vizier.api.webservice.project import VizierProjectApi
from vizier.api.webservice.task import VizierTaskApi
from vizier.api.webservice.view import VizierDatasetViewApi
from vizier.api.webservice.workflow import VizierWorkflowApi
from vizier.api.routes.base import UrlFactory
from vizier.api.routes.container import ContainerEngineUrlFactory
from vizier.config.app import AppConfig
from vizier.config.celery import config_routes
from vizier.core import VERSION_INFO
from vizier.core.io.base import DefaultObjectStore
from vizier.core.timestamp import get_current_time
from vizier.core.util import get_short_identifier, get_unique_identifier
from vizier.datastore.factory import DatastoreFactory
from vizier.datastore.fs.factory import FileSystemDatastoreFactory
from vizier.datastore.mimir.factory import MimirDatastoreFactory
from vizier.engine.backend.base import VizierBackend, TaskExecEngine, NonSynchronousEngine
from vizier.engine.backend.multiprocess import MultiProcessBackend
from vizier.engine.backend.remote.celery.base import CeleryBackend
from vizier.engine.backend.remote.container import ContainerBackend
from vizier.engine.backend.synchron import SynchronousTaskEngine
from vizier.engine.base import VizierEngine
from vizier.engine.packages.load import load_packages
from vizier.engine.task.processor import TaskProcessor
from vizier.engine.project.cache.base import ProjectCache
from vizier.engine.project.cache.common import CommonProjectCache
from vizier.engine.project.cache.container import ContainerProjectCache
from vizier.engine.task.processor import load_processors
from vizier.filestore.fs.factory import FileSystemFilestoreFactory
from vizier.viztrail.objectstore.repository import OSViztrailRepository

import vizier.api.serialize.base as serialize
import vizier.api.serialize.hateoas as ref
import vizier.api.serialize.labels as labels
import vizier.config.app as app
import vizier.config.base as base


class VizierApi(object):
    """The Vizier API implements the methods that correspond to requests that
    are supported by the Vizier Web Service. the API, however, can also be used
    in a stand-alone manner, e.g., via the command line interpreter tool.

    This class is a wrapper around the different components of the Vizier system
    that are necessary for the Web Service, i.e., file store, data store,
    viztrail repository, and workflow execution engine.
    """
    def __init__(self, 
            config: AppConfig, 
            init: bool = False
        ):
        """Initialize the API components.

        Parameters
        ----------
        config: vizier.config.app.AppConfig
            Application configuration object
        init: bool, optional
            Defer initialization if False
        """
        self.config = config
        # Set the API components to None for now. It is assumed that the .init()
        # method is called before any of the components are accessed for the
        # first time
        self.engine: VizierEngine
        self.branches: VizierBranchApi
        self.datasets: VizierDatastoreApi
        self.files: VizierFilestoreApi
        self.projects: VizierProjectApi
        self.tasks: VizierTaskApi
        self.workflows: VizierWorkflowApi
        self.urls: UrlFactory
        self.service_descriptor: Dict[str, Any]
        self.views: VizierDatasetViewApi
        if init:
            self.init()

    def init(self) -> None:
        """Initialize the API before the first request."""
        # Initialize the API compinents
        self.engine = get_engine(self.config)
        self.urls = get_url_factory(
            config=self.config,
            projects=self.engine.projects
        )
        self.branches = VizierBranchApi(
            projects=self.engine.projects,
            urls=self.urls
        )
        self.datasets = VizierDatastoreApi(
            projects=self.engine.projects,
            urls=self.urls,
            defaults=self.config.webservice.defaults
        )
        self.views = VizierDatasetViewApi(
            projects=self.engine.projects,
            urls=self.urls
        )
        self.files = VizierFilestoreApi(
            projects=self.engine.projects,
            urls=self.urls
        )
        self.projects = VizierProjectApi(
            projects=self.engine.projects,
            urls=self.urls
        )
        self.tasks = VizierTaskApi(engine=self.engine)
        self.workflows = VizierWorkflowApi(engine=self.engine, urls=self.urls)
        # Initialize the service descriptor. The service descriptor contains
        # the list of packages and commands that are supported by the engine
        package_listing = list()
        for pckg in self.engine.packages.values():
            pckg_obj = {'id': pckg.identifier, 'name': pckg.name, 'category': pckg.category}
            if not pckg.description is None:
                pckg_obj['description'] = pckg.description
            pckg_commands = list()
            for cmd in list(pckg.commands.values()):
<<<<<<< HEAD
                cmd_obj: Dict[str, Any] = {'id': cmd.identifier, 'name': cmd.name}
=======
                cmd_obj = {'id': cmd.identifier, 'name': cmd.name, 'suggest': cmd.suggest}
>>>>>>> 5010b04d
                if not cmd.description is None:
                    cmd_obj['description'] = cmd.description
                cmd_obj['parameters'] = list(cmd.parameters.values())
                pckg_commands.append(cmd_obj)
            pckg_obj['commands'] = pckg_commands
            package_listing.append(pckg_obj)
        self.service_descriptor = {
            'name': self.config.webservice.name,
            'startedAt': get_current_time().isoformat(),
            'defaults': {
                'maxFileSize': self.config.webservice.defaults.max_file_size
            },
            'environment': {
                'name': self.engine.name,
                'version': VERSION_INFO,
                'backend': self.config.engine.backend.identifier,
                'packages': package_listing
            },
            labels.LINKS: serialize.HATEOAS({
                ref.SELF: self.urls.service_descriptor(),
                ref.API_DOC: self.urls.api_doc(),
                ref.PROJECT_CREATE: self.urls.create_project(),
                ref.PROJECT_LIST: self.urls.list_projects(),
                ref.PROJECT_IMPORT: self.urls.import_project()
            })
        }

class DotDict(dict):
    def __getattr__(self,val):
        return self[val]
    
    def setattr(self, attr_name, val):
        self[attr_name] = val

    def save(self, dst):
        #from shutil import copyfileobj
        #copyfileobj(io.BytesIO(str(self.data)),open(str(dst).encode(),'wb'))    
        with open(str(dst), "w") as fw, open(str(self.file),"r") as fr: 
            fw.writelines(line for line in fr)
        
# ------------------------------------------------------------------------------
# Helper Methods
# ------------------------------------------------------------------------------

def get_engine(config: AppConfig) -> VizierEngine:
    """Create instance of the default vizual engine using the default datastore,
    filestore and viztrails factories.  The default engine may use a
    multi-process backend or a celery backend.

    Parameters
    ----------
    config: vizier.config.app.AppConfig
        Application configuration object

    Returns
    -------
    vizier.engine.base.VizierEngine
    """
    # Get backend identifier. Raise ValueError if value does not identify
    # a valid backend.
    backend_id = config.engine.backend.identifier
    if not backend_id in base.BACKENDS:
        raise ValueError('unknown backend \'' + str(backend_id) + '\'')
    # Get the identifier factory for the viztrails repository and create
    # the object store. At this point we use the default object store only.
    # We could add another environment variable to use different object
    # stores (once implemented).
    if config.engine.use_short_ids:
        id_factory = get_short_identifier
    else:
        id_factory = get_unique_identifier
    object_store = DefaultObjectStore(
        identifier_factory=id_factory
    )
    # Create index of supported packages
    packages = load_packages(config.engine.package_path)
    # By default the vizier engine uses the objectstore implementation for
    # the viztrails repository. The datastore and filestore factories depend
    # on the values of engine identifier (DEV or MIMIR).
    base_dir = config.engine.data_dir
    # Create the local viztrails repository
    viztrails = OSViztrailRepository(
        base_path=os.path.join(base_dir, app.DEFAULT_VIZTRAILS_DIR),
        object_store=object_store
    )
    filestores_dir = os.path.join(base_dir, app.DEFAULT_FILESTORES_DIR)
    datastores_dir = os.path.join(base_dir, app.DEFAULT_DATASTORES_DIR)
    if config.engine.identifier in [base.DEV_ENGINE, base.MIMIR_ENGINE]:
        filestore_factory=FileSystemFilestoreFactory(filestores_dir)
        datastore_factory: DatastoreFactory
        if config.engine.identifier == base.DEV_ENGINE:
            datastore_factory = FileSystemDatastoreFactory(datastores_dir)
        else:
            datastore_factory = MimirDatastoreFactory(datastores_dir)
        # The default engine uses a common project cache.
        projects: ProjectCache = CommonProjectCache(
            datastores=datastore_factory,
            filestores=filestore_factory,
            viztrails=viztrails
        )
        # Get set of task processors for supported packages
        processors = load_processors(config.engine.processor_path)
        # Create an optional task processor for synchronous tasks if given
        sync_commands_list = config.engine.sync_commands
        if not sync_commands_list is None:
            commands:Dict[str,Dict[str,TaskProcessor]] = dict()
            for el in sync_commands_list.split(':'):
                package_id, command_id = el.split('.')
                if not package_id in commands:
                    commands[package_id] = dict()
                commands[package_id][command_id] = processors[package_id]
            synchronous: TaskExecEngine = SynchronousTaskEngine(
                commands=commands,
                projects=projects
            )
        else:
            synchronous = NonSynchronousEngine()
        # Create the backend
        backend: VizierBackend
        if backend_id == base.BACKEND_MULTIPROCESS:
            backend = MultiProcessBackend(
                processors=processors,
                projects=projects,
                synchronous=synchronous
            )
        elif backend_id == base.BACKEND_CELERY:
            # Create and configure routing information (if given)
            backend = CeleryBackend(
                routes=config_routes(config),
                synchronous=synchronous
            )
        else:
            # Not all combinations of engine identifier and backend identifier
            # are valid.
            raise ValueError('invalid backend \'' + str(backend_id) + '\'')
    elif config.engine.identifier == base.CONTAINER_ENGINE:
        if backend_id == base.BACKEND_CONTAINER:
            projects = ContainerProjectCache(
                viztrails=viztrails,
                container_file=os.path.join(base_dir, app.DEFAULT_CONTAINER_FILE),
                config=config,
                datastores=MimirDatastoreFactory(datastores_dir),
                filestores=FileSystemFilestoreFactory(filestores_dir)
            )
            backend = ContainerBackend(projects=projects)
        else:
            # The container engine only supports a single backend type.
            raise ValueError('invalid backend \'' + str(backend_id) + '\'')
    else:
        raise ValueError('unknown vizier engine \'' + str(config.engine.identifier) + '\'')
    return VizierEngine(
        name=config.engine.identifier + ' (' + backend_id + ')',
        projects=projects,
        backend=backend,
        packages=packages
    )


def get_url_factory(
        config: AppConfig, 
        projects: ProjectCache
    ) -> UrlFactory:
    """Get the url factory for a given configuration. In most cases we use the
    default url factory. Only for the configuration where each project is
    running in a separate container we need a different factory.

    Parameter
    ---------
    config: vizier.config.app.AppConfig
        Application configuration object
    projects: vizier.engine.project.cache.base.ProjectCache
        Cache for projects (only used for container engine)

    Returns
    -------
    vizier.api.routes.base.UrlFactory
    """
    if config.engine.identifier == base.CONTAINER_ENGINE:
        return ContainerEngineUrlFactory(
            base_url=config.app_base_url,
            api_doc_url=config.webservice.doc_url,
            projects=cast(ContainerProjectCache, projects)
        )
    else:
        return UrlFactory(
            base_url=config.app_base_url,
            api_doc_url=config.webservice.doc_url
        )<|MERGE_RESOLUTION|>--- conflicted
+++ resolved
@@ -148,11 +148,11 @@
                 pckg_obj['description'] = pckg.description
             pckg_commands = list()
             for cmd in list(pckg.commands.values()):
-<<<<<<< HEAD
-                cmd_obj: Dict[str, Any] = {'id': cmd.identifier, 'name': cmd.name}
-=======
-                cmd_obj = {'id': cmd.identifier, 'name': cmd.name, 'suggest': cmd.suggest}
->>>>>>> 5010b04d
+                cmd_obj: Dict[str, Any] = {
+                    'id': cmd.identifier, 
+                    'name': cmd.name, 
+                    'suggest': cmd.suggest
+                }
                 if not cmd.description is None:
                     cmd_obj['description'] = cmd.description
                 cmd_obj['parameters'] = list(cmd.parameters.values())
