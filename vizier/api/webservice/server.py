# Copyright (C) 2017-2019 New York University,
#                         University at Buffalo,
#                         Illinois Institute of Technology.
#
# Licensed under the Apache License, Version 2.0 (the "License");
# you may not use this file except in compliance with the License.
# You may obtain a copy of the License at
#
#     http://www.apache.org/licenses/LICENSE-2.0
#
# Unless required by applicable law or agreed to in writing, software
# distributed under the License is distributed on an "AS IS" BASIS,
# WITHOUT WARRANTIES OR CONDITIONS OF ANY KIND, either express or implied.
# See the License for the specific language governing permissions and
# limitations under the License.

"""Blueprint for the Vizier web service application. Implements the requests
for the Vizier Web API as documented in:

    http://cds-swg1.cims.nyu.edu/vizier/api/v1/doc/
"""

import csv
import os
import io
import tarfile

from flask import Blueprint, jsonify, make_response, request, send_file, send_from_directory
from werkzeug.utils import secure_filename

from vizier.api.routes.base import PAGE_LIMIT, PAGE_OFFSET
from vizier.api.webservice.base import VizierApi
from vizier.config.app import AppConfig
from vizier.datastore.annotation.dataset import DatasetMetadata

import vizier.api.base as srv
import vizier.api.serialize.deserialize as deserialize
import vizier.api.serialize.labels as labels
import vizier.config.app as app
import pkg_resources
import json

# -----------------------------------------------------------------------------
#
# App Blueprint
#
# -----------------------------------------------------------------------------
"""Get application configuration parameters from environment variables."""
config = AppConfig()

webui_file_dir = os.getenv('WEB_UI_STATIC_FILES', "./web-ui/build/")#pkg_resources.resource_filename(__name__, os.getenv('WEB_UI_STATIC_FILES', "./web-ui/build/"))
print(webui_file_dir)

global api
api = VizierApi(config, init=True)

# Create the application blueprint
bp = Blueprint('app', __name__, url_prefix=config.webservice.app_path, static_folder=webui_file_dir)


# ------------------------------------------------------------------------------
#
# Routes
#
# ------------------------------------------------------------------------------

# ------------------------------------------------------------------------------
# Service
# ------------------------------------------------------------------------------
@bp.route('/')
def service_descriptor():
    """Retrieve essential information about the web service including relevant
    links to access resources and interact with the service.
    """
    return jsonify(api.service_descriptor)


# ------------------------------------------------------------------------------
# Projects
# ------------------------------------------------------------------------------
@bp.route('/projects')
def list_projects():
    """Get a list of descriptors for all projects that are currently being
    managed by the API.
    """
    return jsonify(api.projects.list_projects())


@bp.route('/projects', methods=['POST'])
def create_project():
    """Create a new project. The request is expected to contain a Json object
    with an optional list of properties as (key,value)-pairs.

    Request
    -------
    {
      "properties": [
        {
          "key": "string",
          "value": "string"
        }
      ]
    }
    """
    # Abort with BAD REQUEST if request body is not in Json format or if any
    # of the provided project properties is not a dict with key and value.
    obj = srv.validate_json_request(request, required=['properties'])
    if not isinstance(obj['properties'], list):
        raise srv.InvalidRequest('expected a list of properties')
    properties = deserialize.PROPERTIES(obj['properties'])
    # Create project and return the project descriptor
    try:
        return jsonify(api.projects.create_project(properties)), 201
    except ValueError as ex:
        raise srv.InvalidRequest(str(ex))


@bp.route('/web-ui', defaults={'path': ''})
@bp.route('/web-ui/<path:path>')
def static_files(path):
    if path != "" and os.path.exists(webui_file_dir + path):
        return send_from_directory(webui_file_dir, path)
    else:
        return send_from_directory(webui_file_dir, 'index.html')

@bp.route('/projects/<string:project_id>/export')
def export_project(project_id):
    """Export the project data files as tar.gz.
    """
    # Get the handle for the dataset with given identifier. The result is None
    # if no dataset with given identifier exists.
    base_dir = config.engine.data_dir
    vistrails_dir  = os.path.join(base_dir, app.DEFAULT_VIZTRAILS_DIR)
    filestores_dir = os.path.join(base_dir, app.DEFAULT_FILESTORES_DIR)
    datastores_dir = os.path.join(base_dir, app.DEFAULT_DATASTORES_DIR)
    si = io.BytesIO()
    with tarfile.open(fileobj=si, mode="w:gz") as tar:
        tar.add(datastores_dir+os.path.sep+project_id, arcname=os.path.sep+"ds"+os.path.sep+project_id+os.path.sep)
        tar.add(filestores_dir+os.path.sep+project_id, arcname=os.path.sep+"fs"+os.path.sep+project_id+os.path.sep)
        tar.add(vistrails_dir+os.path.sep+project_id, arcname=os.path.sep+"vt"+os.path.sep+project_id+os.path.sep)
    
    # Return the tar file 
    output = make_response(si.getvalue())
    output.headers["Content-Disposition"] = "attachment; filename="+project_id+".tar.gz"
    output.headers["Content-type"] = "application/x-gzip"
    return output

@bp.route('/projects/import', methods=['POST'])
def import_project():
    """Upload file (POST) - Upload a data files for a project.
    """
    # The upload request may contain a file object or an Url from where to
    # download the data.
    if request.files and 'file' in request.files:
        file = request.files['file']
        # A browser may submit a empty part without filename
        if file.filename == '':
            raise srv.InvalidRequest('empty file name')
        # Save uploaded file to temp directory
        filename = secure_filename(file.filename)
        try:
            base_dir = config.engine.data_dir
            vistrails_dir  = os.path.join(base_dir, app.DEFAULT_VIZTRAILS_DIR)
            filestores_dir = os.path.join(base_dir, app.DEFAULT_FILESTORES_DIR)
            datastores_dir = os.path.join(base_dir, app.DEFAULT_DATASTORES_DIR)
            si = io.BytesIO()
            file.save(dst=si)
            si.seek(0)
            project_id = ""
            with tarfile.open(fileobj=si, mode="r:gz") as tar:
                for tarinfo in tar:
                    if tarinfo.name.startswith("ds/"):
                        project_id = tarinfo.name.split('/')[1]
                        break

                vtfpath = base_dir+os.path.sep+"vt"+os.path.sep+"viztrails"
                with open(vtfpath, "r") as vtf:
                    vt_index_js = json.load(vtf)
                if project_id in vt_index_js:
                    raise srv.InvalidRequest("This project already exists.")
            
                def ds_files(members):
                    for tarinfo in members:
                        if tarinfo.name.startswith("ds/"):
                            yield tarinfo
                
                def fs_files(members):
                    for tarinfo in tar:
                        if tarinfo.name.startswith("fs/"):
                            yield tarinfo
                
                def vt_files(members):
                    for tarinfo in tar:
                        if tarinfo.name.startswith("vt/"):
                            yield tarinfo
                
                
                tar.extractall(path=base_dir,members=ds_files(tar))
                tar.extractall(path=base_dir,members=fs_files(tar))
                tar.extractall(path=base_dir,members=vt_files(tar))
<<<<<<< HEAD

            with open(vtfpath, "w") as vtf:
                json.dump(vt_index_js + [project_id], vtf)

            global api
            api = VizierApi(config, init=True)
=======
            vtfpath = base_dir+os.path.sep+"vt"+os.path.sep+"viztrails"
            vtf = open(vtfpath, "r")
            contents = "".join(vtf.readlines())
            vtf.close()
            vtf = open(vtfpath, "w")
            vtf.write(contents.replace(']',', "'+project_id+'"]'))
            vtf.close()
            reload_api()
>>>>>>> b8a250f0
            pj = api.projects.get_project(project_id)
            if not pj is None:
                return jsonify(pj)
        except ValueError as ex:
            raise srv.InvalidRequest(str(ex))
            print(ex)
    else:
        raise srv.InvalidRequest('no file or url specified in request')
    raise srv.ResourceNotFound('unknown project format')

@bp.route('/reload', methods=['POST'])
def reload_api():
    global api
    api = VizierApi(config, init=True)

@bp.route('/projects/<string:project_id>')
def get_project(project_id):
    """Retrieve information for project with given identifier."""
    # Retrieve project serialization. If project does not exist the result
    # will be none.
    pj = api.projects.get_project(project_id)
    if not pj is None:
        return jsonify(pj)
    raise srv.ResourceNotFound('unknown project \'' + project_id + '\'')


@bp.route('/projects/<string:project_id>', methods=['DELETE'])
def delete_project(project_id):
    """Delete an existing project."""
    if api.projects.delete_project(project_id):
        return '', 204
    raise srv.ResourceNotFound('unknown project \'' + project_id + '\'')


@bp.route('/projects/<string:project_id>', methods=['PUT'])
def update_project(project_id):
    """Update the set of user-defined properties. Expects a Json object with
    a list of property update statements. These statements are (key,value)
    pairs, where the value is optional (i.e., missing value for delete
    statements).

    Request
    -------
    {
      "properties": [
        {
          "key": "string",
          "value": "scalar or list of scalars"
        }
      ]
    }
    """
    # Abort with BAD REQUEST if request body is not in Json format or if any
    # of the project property update statements are invalid.
    obj = srv.validate_json_request(request, required=['properties'])
    if not isinstance(obj['properties'], list):
        raise srv.InvalidRequest('expected a list of properties')
    # Update project and return the project descriptor. If no project with
    # the given identifier exists the update result will be None
    properties = deserialize.PROPERTIES(obj['properties'], allow_null=True)
    try:
        pj = api.projects.update_project(project_id, properties)
        if not pj is None:
            return jsonify(pj)
    except ValueError as ex:
        raise srv.InvalidRequest(str(ex))
    raise srv.ResourceNotFound('unknown project \'' + project_id + '\'')


# ------------------------------------------------------------------------------
# Branches
# ------------------------------------------------------------------------------
@bp.route('/projects/<string:project_id>/branches', methods=['POST'])
def create_branch(project_id):
    """Create a new branch for a project. Expects a description of the parent
    workflow in the request body together with an optional list of branch
    properties (e.g., containing a branch name).

    Request
    -------
    {
      "source": {
        "branchId": "string",
        "workflowId": "string"
        "moduleId": "string"
      },
      "properties": [
        {
          "key": "string",
          "value": "string"
        }
      ]
    }
    """
    # Abort with BAD REQUEST if request body is not in Json format or does not
    # contain the expected elements.
    obj = srv.validate_json_request(request, required=['properties'], optional=['source'])
    # Get the branch point. If the source is given the dictionary should at
    # most contain the three identifier
    branch_id = None
    workflow_id = None
    module_id = None
    if 'source' in obj:
        source = obj['source']
        for key in source:
            if key == 'branchId':
                branch_id = source[key]
            elif key == 'workflowId':
                workflow_id = source[key]
            elif key ==  'moduleId':
                module_id = source[key]
            else:
                raise srv.InvalidRequest('invalid element \'' + key + '\' for branch point')
    # Get the properties for the new branch
    properties = deserialize.PROPERTIES(obj['properties'])
    # Create a new workflow. The result is the descriptor for the new workflow
    # or None if the specified project does not exist. Will raise a ValueError
    # if the specified workflow version or module do not exist
    try:
        branch = api.branches.create_branch(
            project_id=project_id,
            branch_id=branch_id,
            workflow_id=workflow_id,
            module_id=module_id,
            properties=properties
        )
        if not branch is None:
            return jsonify(branch)
    except ValueError as ex:
        raise srv.InvalidRequest(str(ex))
    raise srv.ResourceNotFound('unknown project \'' + project_id + '\'')


@bp.route('/projects/<string:project_id>/branches/<string:branch_id>', methods=['DELETE'])
def delete_branch(project_id, branch_id):
    """Delete branch from a given project."""
    try:
        success = api.branches.delete_branch(project_id=project_id, branch_id=branch_id)
    except ValueError as ex:
        raise srv.InvalidRequest(str(ex))
    if success:
        return '', 204
    raise srv.ResourceNotFound('unknown project \'' + project_id + '\' or branch \'' + branch_id + '\'')


@bp.route('/projects/<string:project_id>/branches/<string:branch_id>')
def get_branch(project_id, branch_id):
    """Get handle for a branch in a given project."""
    # Get the branch handle. The result is None if the project or the branch
    # do not exist.
    branch = api.branches.get_branch(project_id, branch_id)
    if not branch is None:
        return jsonify(branch)
    raise srv.ResourceNotFound('unknown project \'' + project_id + '\' or branch \'' + branch_id + '\'')


@bp.route('/projects/<string:project_id>/branches/<string:branch_id>', methods=['PUT'])
def update_branch(project_id, branch_id):
    """Update properties for a given project workflow branch. Expects a set of
    key,value-pairs in the request body. Properties with given key but missing
    value will be deleted.

    Request
    -------
    {
      "properties": [
        {
          "key": "string",
          "value": "string"
        }
      ]
    }
    """
    # Abort with BAD REQUEST if request body is not in Json format or does not
    # contain a properties key.
    obj = srv.validate_json_request(request, required=['properties'])
    # Update properties for the given branch and return branch descriptor.
    properties = deserialize.PROPERTIES(obj['properties'], allow_null=True)
    try:
        # Result is None if project or branch are not found.
        branch = api.branches.update_branch(
            project_id=project_id,
            branch_id=branch_id,
            properties=properties
        )
        if not branch is None:
            return jsonify(branch)
    except ValueError as ex:
        raise srv.InvalidRequest(str(ex))
    raise srv.ResourceNotFound('unknown project \'' + project_id + '\' or branch \'' + branch_id + '\'')


# ------------------------------------------------------------------------------
# Workflows
# ------------------------------------------------------------------------------

@bp.route('/projects/<string:project_id>/branches/<string:branch_id>/head')
def get_branch_head(project_id, branch_id):
    """Get handle for a workflow at the HEAD of a given project branch."""
    # Get the workflow handle. The result is None if the project, branch or
    # workflow do not exist.
    workflow = api.workflows.get_workflow(project_id=project_id, branch_id=branch_id)
    if not workflow is None:
        return jsonify(workflow)
    raise srv.ResourceNotFound('unknown project \'' + project_id + '\' or branch \'' + branch_id + '\'')


@bp.route('/projects/<string:project_id>/branches/<string:branch_id>/head', methods=['POST'])
def append_branch_head(project_id, branch_id):
    """Append a module to the workflow that is at the HEAD of the given branch.

    Request
    -------
    {
      "packageId": "string",
      "commandId": "string",
      "arguments": []
    }
    """
    # Abort with BAD REQUEST if request body is not in Json format or does not
    # contain the expected elements.
    cmd = srv.validate_json_request(
        request,
        required=['packageId', 'commandId', 'arguments']
    )
    # Extend and execute workflow. This will throw a ValueError if the command
    # cannot be parsed.
    try:
        # Result is None if project or branch are not found
        module = api.workflows.append_workflow_module(
            project_id=project_id,
            branch_id=branch_id,
            package_id=cmd['packageId'],
            command_id=cmd['commandId'],
            arguments=cmd['arguments']
        )
        if not module is None:
            return jsonify(module)
    except ValueError as ex:
        raise srv.InvalidRequest(str(ex))
    raise srv.ResourceNotFound('unknown project \'' + project_id + '\' or branch \'' + branch_id + '\'')


@bp.route('/projects/<string:project_id>/branches/<string:branch_id>/head/cancel', methods=['POST'])
def cancel_workflow(project_id, branch_id):
    """Cancel execution for all running and pending modules in the head
    workflow of a given project branch.
    """
    # Get the workflow handle. The result is None if the project, branch or
    # workflow do not exist.
    workflow = api.workflows.cancel_workflow(
        project_id=project_id,
        branch_id=branch_id
    )
    if not workflow is None:
        return jsonify(workflow)
    raise srv.ResourceNotFound('unknown project \'' + project_id + '\' or branch \'' + branch_id + '\'')


@bp.route('/projects/<string:project_id>/branches/<string:branch_id>/workflows/<string:workflow_id>')
def get_workflow(project_id, branch_id, workflow_id):
    """Get handle for a workflow in a given project branch."""
    # Get the workflow handle. The result is None if the project, branch or
    # workflow do not exist.
    workflow = api.workflows.get_workflow(
        project_id=project_id,
        branch_id=branch_id,
        workflow_id=workflow_id
    )
    if not workflow is None:
        return jsonify(workflow)
    raise srv.ResourceNotFound('unknown project \'' + project_id + '\' branch \'' + branch_id + '\' or workflow \'' + workflow_id + '\'')


@bp.route('/projects/<string:project_id>/branches/<string:branch_id>/head/modules/<string:module_id>')
def get_workflow_module(project_id, branch_id, module_id):
    """Get handle for a module in the head workflow of a given project branch.
    """
    # Get the workflow handle. The result is None if the project, branch or
    # workflow do not exist.
    module = api.workflows.get_workflow_module(
        project_id=project_id,
        branch_id=branch_id,
        module_id=module_id
    )
    if not module is None:
        return jsonify(module)
    raise srv.ResourceNotFound('unknown project \'' + project_id + '\' branch \'' + branch_id + '\' or module \'' + module_id + '\'')


@bp.route('/projects/<string:project_id>/branches/<string:branch_id>/head/modules/<string:module_id>', methods=['DELETE'])
def delete_workflow_module(project_id, branch_id, module_id):
    """Delete a module in the head workflow of a given project branch."""
    result = api.workflows.delete_workflow_module(
        project_id=project_id,
        branch_id=branch_id,
        module_id=module_id
    )
    if not result is None:
        return jsonify(result)
    raise srv.ResourceNotFound('unknown project \'' + project_id + '\' branch \'' + branch_id + '\' or module \'' + module_id + '\'')


@bp.route('/projects/<string:project_id>/branches/<string:branch_id>/head/modules/<string:module_id>', methods=['POST'])
def insert_workflow_module(project_id, branch_id, module_id):
    """Insert a module into a workflow branch before the specified module and
    execute the resulting workflow.

    Request
    -------
    {
      "packageId": "string",
      "commandId": "string",
      "arguments": []
    }
    """
    # Abort with BAD REQUEST if request body is not in Json format or does not
    # contain the expected elements.
    cmd = srv.validate_json_request(
        request,
        required=['packageId', 'commandId', 'arguments']
    )
    # Extend and execute workflow. This will throw a ValueError if the command
    # cannot be parsed.
    try:
        # Result is None if project, branch or module are not found.
        modules = api.workflows.insert_workflow_module(
            project_id=project_id,
            branch_id=branch_id,
            before_module_id=module_id,
            package_id=cmd['packageId'],
            command_id=cmd['commandId'],
            arguments=cmd['arguments']
        )
        if not modules is None:
            return jsonify(modules)
    except ValueError as ex:
        raise srv.InvalidRequest(str(ex))
    raise srv.ResourceNotFound('unknown project \'' + project_id + '\' branch \'' + branch_id + '\' or module \'' + module_id + '\'')


@bp.route('/projects/<string:project_id>/branches/<string:branch_id>/head/modules/<string:module_id>', methods=['PUT'])
def replace_workflow_module(project_id, branch_id, module_id):
    """Replace a module in the current project workflow branch and execute the
    resulting workflow.

    Request
    -------
    {
      "packageId": "string",
      "commandId": "string",
      "arguments": []
    }
    """
    # Abort with BAD REQUEST if request body is not in Json format or does not
    # contain the expected elements.
    cmd = srv.validate_json_request(
        request,
        required=['packageId', 'commandId', 'arguments']
    )
    # Extend and execute workflow. This will throw a ValueError if the command
    # cannot be parsed.
    try:
        # Result is None if project, branch or module are not found.
        modules = api.workflows.replace_workflow_module(
            project_id=project_id,
            branch_id=branch_id,
            module_id=module_id,
            package_id=cmd['packageId'],
            command_id=cmd['commandId'],
            arguments=cmd['arguments']
        )
        if not modules is None:
            return jsonify(modules)
    except ValueError as ex:
        raise srv.InvalidRequest(str(ex))
    raise srv.ResourceNotFound('unknown project \'' + project_id + '\' branch \'' + branch_id + '\' or module \'' + module_id + '\'')


# ------------------------------------------------------------------------------
# Tasks
# ------------------------------------------------------------------------------

@bp.route('/tasks/<string:task_id>', methods=['PUT'])
def update_task_state(task_id):
    """Update the state of a running task."""
    # Abort with BAD REQUEST if request body is not in Json format or does not
    # contain the expected elements.
    obj = srv.validate_json_request(
        request,
        required=[labels.STATE],
        optional=[
            labels.STARTED_AT,
            labels.FINISHED_AT,
            labels.OUTPUTS,
            labels.PROVENANCE
        ]
    )
    # Update task state. The contents of the request body depend on the value of
    # the new task state. The request body is evaluated by the API. The API will
    # raise a ValueError if the request body is invalid. The result is None if
    # the project or task are unknown.
    try:
        # Result is None if task is not found.
        result = api.tasks.update_task_state(
            task_id=task_id,
            state=obj[labels.STATE],
            body=obj
        )
        if not result is None:
            return jsonify(result)
    except ValueError as ex:
        raise srv.InvalidRequest(str(ex))
    raise srv.ResourceNotFound('unknown task \'' + task_id + '\'')


# ------------------------------------------------------------------------------
# Datasets
# ------------------------------------------------------------------------------

@bp.route('/projects/<string:project_id>/datasets', methods=['POST'])
def create_dataset(project_id):
    """Create a new dataset in the datastore for the given project. The dataset
    schema and rows are given in the request body. Dataset annotations are
    optional. The expected request body format is:

    {
      "columns": [
        {
          "id": 0,
          "name": "string",
          "type": "string"
        }
      ],
      "rows": [
        {
          "id": 0,
          "values": [
            "string"
          ]
        }
      ],
      "annotations": [
        {
          "columnId": 0,
          "rowId": 0,
          "key": "string",
          "value": "string"
        }
      ]
    }
    """
    # Validate the request
    obj = srv.validate_json_request(
        request,
        required=[labels.COLUMNS, labels.ROWS],
        optional=[labels.ANNOTATIONS]
    )
    columns = deserialize.DATASET_COLUMNS(obj[labels.COLUMNS])
    rows = [deserialize.DATASET_ROW(row) for row in obj[labels.ROWS]]
    annotations = None
    if labels.ANNOTATIONS in obj:
        annotations = DatasetMetadata()
        for anno in obj[labels.ANNOTATIONS]:
            a = deserialize.ANNOTATION(anno)
            if a.column_id is None:
                annotations.rows.append(a)
            elif a.row_id is None:
                annotations.columns.append(a)
            else:
                annotations.cells.append(a)
    try:
        dataset = api.datasets.create_dataset(
            project_id=project_id,
            columns=columns,
            rows=rows,
            annotations=annotations
        )
        if not dataset is None:
            return jsonify(dataset)
    except ValueError as ex:
        raise srv.InvalidRequest(str(ex))
    raise srv.ResourceNotFound('unknown project \'' + project_id + '\'')


@bp.route('/projects/<string:project_id>/datasets/<string:dataset_id>')
def get_dataset(project_id, dataset_id):
    """Get the dataset with given identifier that has been generated by a
    curation workflow.
    """
    # Get dataset rows with offset and limit parameters
    try:
        dataset = api.datasets.get_dataset(
            project_id=project_id,
            dataset_id=dataset_id,
            offset=request.args.get(PAGE_OFFSET),
            limit=request.args.get(PAGE_LIMIT)
        )
        if not dataset is None:
            return jsonify(dataset)
    except ValueError as ex:
        raise srv.InvalidRequest(str(ex))
    raise srv.ResourceNotFound('unknown project \'' + project_id + '\' or dataset \'' + dataset_id + '\'')


@bp.route('/projects/<string:project_id>/datasets/<string:dataset_id>/annotations')
def get_dataset_annotations(project_id, dataset_id):
    """Get annotations that are associated with the given dataset.
    """
    # Expects at least a column or row identifier
    column_id = request.args.get(labels.COLUMN, type=int)
    row_id = request.args.get(labels.ROW, type=str)
    # Get annotations for dataset with given identifier. The result is None if
    # no dataset with given identifier exists.
    annotations = api.datasets.get_annotations(
        project_id=project_id,
        dataset_id=dataset_id,
        column_id=column_id,
        row_id=row_id
    )
    if not annotations is None:
        return jsonify(annotations)
    raise srv.ResourceNotFound('unknown project \'' + project_id + '\' or dataset \'' + dataset_id + '\'')


@bp.route('/projects/<string:project_id>/datasets/<string:dataset_id>/descriptor')
def get_dataset_descriptor(project_id, dataset_id):
    """Get the descriptor for the dataset with given identifier."""
    try:
        dataset = api.datasets.get_dataset_descriptor(
            project_id=project_id,
            dataset_id=dataset_id
        )
        if not dataset is None:
            return jsonify(dataset)
    except ValueError as ex:
        raise srv.InvalidRequest(str(ex))
    raise srv.ResourceNotFound('unknown project \'' + project_id + '\' or dataset \'' + dataset_id + '\'')


@bp.route('/projects/<string:project_id>/datasets/<string:dataset_id>/annotations', methods=['POST'])
def update_dataset_annotation(project_id, dataset_id):
    """Update an annotation that is associated with a component of the given
    dataset.

    Request
    -------
    {
      "columnId": 0,
      "rowId": 0,
      "key": "string",
      "oldValue": "string", or "int", or "float"
      "newValue": "string", or "int", or "float"
    }
    """
    # Validate the request
    obj = srv.validate_json_request(
        request,
        required=['key'],
        optional=['columnId', 'rowId', 'key', 'oldValue', 'newValue']
    )
    # Create update statement and execute. The result is None if no dataset with
    # given identifier exists.
    key = obj[labels.KEY] if labels.KEY in obj else None
    column_id = obj[labels.COLUMN_ID] if labels.COLUMN_ID in obj else None
    row_id = obj[labels.ROW_ID] if labels.ROW_ID in obj else None
    old_value = obj[labels.OLD_VALUE] if labels.OLD_VALUE in obj else None
    new_value = obj[labels.NEW_VALUE] if labels.NEW_VALUE in obj else None
    try:
        annotations = api.datasets.update_annotation(
            project_id=project_id,
            dataset_id=dataset_id,
            key=key,
            column_id=column_id,
            row_id=row_id,
            old_value=old_value,
            new_value=new_value
        )
        if not annotations is None:
            return jsonify(annotations)
    except ValueError as ex:
        raise srv.InvalidRequest(str(ex))
    raise srv.ResourceNotFound('unknown project \'' + project_id + '\' or dataset \'' + dataset_id + '\'')


@bp.route('/projects/<string:project_id>/datasets/<string:dataset_id>/csv')
def download_dataset(project_id, dataset_id):
    """Get the dataset with given identifier in CSV format.
    """
    # Get the handle for the dataset with given identifier. The result is None
    # if no dataset with given identifier exists.
    _, dataset = api.datasets.get_dataset_handle(project_id, dataset_id)
    if dataset is None:
        raise srv.ResourceNotFound('unknown project \'' + project_id + '\' or dataset \'' + dataset_id + '\'')
    # Read the dataset into a string buffer in memory
    si = io.StringIO()
    cw = csv.writer(si)
    cw.writerow([col.name for col in dataset.columns])
    with dataset.reader() as reader:
        for row in reader:
            cw.writerow(row.values)
    # Return the CSV file file
    output = make_response(si.getvalue())
    output.headers["Content-Disposition"] = "attachment; filename=export.csv"
    output.headers["Content-type"] = "text/csv"
    return output


# ------------------------------------------------------------------------------
# Views
# ------------------------------------------------------------------------------
@bp.route('/projects/<string:project_id>/branches/<string:branch_id>/workflows/<string:workflow_id>/modules/<string:module_id>/charts/<string:chart_id>')
def get_dataset_chart_view(project_id, branch_id, workflow_id, module_id, chart_id):
    """Get content of a dataset chart view for a given workflow module.
    """
    try:
        view = api.views.get_dataset_chart_view(
            project_id=project_id,
            branch_id=branch_id,
            workflow_id=workflow_id,
            module_id=module_id,
            chart_id=chart_id
        )
    except ValueError as ex:
        raise srv.InvalidRequest(str(ex))
    if not view is None:
        return jsonify(view)
    raise srv.ResourceNotFound(
        ''.join([
            'unknown project \'' + project_id,
            '\', branch \'' + branch_id,
            '\', workflow \'' + workflow_id,
            '\', module \'' + module_id,
            '\' or chart \'' + chart_id + '\''
        ])
    )


# ------------------------------------------------------------------------------
# Files
# ------------------------------------------------------------------------------

@bp.route('/projects/<string:project_id>/files', methods=['POST'])
def upload_file(project_id):
    """Upload file (POST) - Upload a data file to the project's filestore.
    """
    # The upload request may contain a file object or an Url from where to
    # download the data.
    if request.files and 'file' in request.files:
        file = request.files['file']
        # A browser may submit a empty part without filename
        if file.filename == '':
            raise srv.InvalidRequest('empty file name')
        # Save uploaded file to temp directory
        filename = secure_filename(file.filename)
        try:
            f_handle = api.files.upload_file(
                project_id=project_id,
                file=file,
                file_name=filename
            )
            if not f_handle is None:
                return jsonify(f_handle), 201
        except ValueError as ex:
            raise srv.InvalidRequest(str(ex))
    else:
        raise srv.InvalidRequest('no file or url specified in request')
    raise srv.ResourceNotFound('unknown project \'' + project_id + '\'')


@bp.route('/projects/<string:project_id>/files/<string:file_id>')
def download_file(project_id, file_id):
    """Download file from file server."""
    # Get handle for file from the project's filestore
    f_handle = api.files.get_file(project_id, file_id)
    if not f_handle is None:
        # Use send_file to send the contents of the file
        if f_handle.compressed:
            mimetype = 'application/gzip'
        else:
            mimetype = f_handle.mimetype
        return send_file(
            f_handle.filepath,
            mimetype=mimetype,
            attachment_filename=f_handle.file_name,
            as_attachment=True
        )
    raise srv.ResourceNotFound('unknown project \'' + project_id + '\' or file \'' + file_id + '\'')<|MERGE_RESOLUTION|>--- conflicted
+++ resolved
@@ -38,7 +38,6 @@
 import vizier.api.serialize.labels as labels
 import vizier.config.app as app
 import pkg_resources
-import json
 
 # -----------------------------------------------------------------------------
 #
@@ -163,7 +162,7 @@
             vistrails_dir  = os.path.join(base_dir, app.DEFAULT_VIZTRAILS_DIR)
             filestores_dir = os.path.join(base_dir, app.DEFAULT_FILESTORES_DIR)
             datastores_dir = os.path.join(base_dir, app.DEFAULT_DATASTORES_DIR)
-            si = io.BytesIO()
+            si = io.StringIO()
             file.save(dst=si)
             si.seek(0)
             project_id = ""
@@ -172,12 +171,6 @@
                     if tarinfo.name.startswith("ds/"):
                         project_id = tarinfo.name.split('/')[1]
                         break
-
-                vtfpath = base_dir+os.path.sep+"vt"+os.path.sep+"viztrails"
-                with open(vtfpath, "r") as vtf:
-                    vt_index_js = json.load(vtf)
-                if project_id in vt_index_js:
-                    raise srv.InvalidRequest("This project already exists.")
             
                 def ds_files(members):
                     for tarinfo in members:
@@ -198,14 +191,6 @@
                 tar.extractall(path=base_dir,members=ds_files(tar))
                 tar.extractall(path=base_dir,members=fs_files(tar))
                 tar.extractall(path=base_dir,members=vt_files(tar))
-<<<<<<< HEAD
-
-            with open(vtfpath, "w") as vtf:
-                json.dump(vt_index_js + [project_id], vtf)
-
-            global api
-            api = VizierApi(config, init=True)
-=======
             vtfpath = base_dir+os.path.sep+"vt"+os.path.sep+"viztrails"
             vtf = open(vtfpath, "r")
             contents = "".join(vtf.readlines())
@@ -214,13 +199,11 @@
             vtf.write(contents.replace(']',', "'+project_id+'"]'))
             vtf.close()
             reload_api()
->>>>>>> b8a250f0
             pj = api.projects.get_project(project_id)
             if not pj is None:
                 return jsonify(pj)
         except ValueError as ex:
             raise srv.InvalidRequest(str(ex))
-            print(ex)
     else:
         raise srv.InvalidRequest('no file or url specified in request')
     raise srv.ResourceNotFound('unknown project format')
