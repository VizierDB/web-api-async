--- conflicted
+++ resolved
@@ -416,14 +416,7 @@
     """Get handle for a workflow at the HEAD of a given project branch."""
     # Get the workflow handle. The result is None if the project, branch or
     # workflow do not exist.
-<<<<<<< HEAD
     workflow = api.workflows.get_workflow(project_id=project_id, branch_id=branch_id)
-=======
-    workflow = api.workflows.get_workflow(
-        project_id=project_id,
-        branch_id=branch_id
-    )
->>>>>>> cbcdcc27
     if workflow is not None:
         return jsonify(workflow)
     raise srv.ResourceNotFound(msg.UNKNOWN_BRANCH(project_id, branch_id))
@@ -756,13 +749,8 @@
     raise srv.ResourceNotFound(msg.UNKNOWN_DATASET(project_id, dataset_id))
 
 
-<<<<<<< HEAD
 @bp.route('/projects/<string:project_id>/datasets/<string:dataset_id>/annotations')
 def get_dataset_caveats(project_id: str, dataset_id: str) -> str:
-=======
-@bp.route('/projects/<string:project_id>/datasets/<string:dataset_id>/annotations')  # noqa: E501
-def get_dataset_annotations(project_id, dataset_id):
->>>>>>> cbcdcc27
     """Get annotations that are associated with the given dataset.
     """
     # Expects at least a column or row identifier
@@ -809,58 +797,6 @@
         raise srv.InvalidRequest(str(ex))
     raise srv.ResourceNotFound(msg.UNKNOWN_DATASET(project_id, dataset_id))
 
-<<<<<<< HEAD
-=======
-
-@bp.route(
-    '/projects/<string:project_id>/datasets/<string:dataset_id>/annotations',
-    methods=['POST']
-)
-def update_dataset_annotation(project_id, dataset_id):
-    """Update an annotation that is associated with a component of the given
-    dataset.
-
-    Request
-    -------
-    {
-      "columnId": 0,
-      "rowId": 0,
-      "key": "string",
-      "oldValue": "string", or "int", or "float"
-      "newValue": "string", or "int", or "float"
-    }
-    """
-    # Validate the request
-    obj = srv.validate_json_request(
-        request,
-        required=['key'],
-        optional=['columnId', 'rowId', 'key', 'oldValue', 'newValue']
-    )
-    # Create update statement and execute. The result is None if no dataset
-    # with given identifier exists.
-    key = obj[labels.KEY] if labels.KEY in obj else None
-    column_id = obj[labels.COLUMN_ID] if labels.COLUMN_ID in obj else None
-    row_id = obj[labels.ROW_ID] if labels.ROW_ID in obj else None
-    old_value = obj[labels.OLD_VALUE] if labels.OLD_VALUE in obj else None
-    new_value = obj[labels.NEW_VALUE] if labels.NEW_VALUE in obj else None
-    try:
-        annotations = api.datasets.update_annotation(
-            project_id=project_id,
-            dataset_id=dataset_id,
-            key=key,
-            column_id=column_id,
-            row_id=row_id,
-            old_value=old_value,
-            new_value=new_value
-        )
-        if annotations is not None:
-            return jsonify(annotations)
-    except ValueError as ex:
-        raise srv.InvalidRequest(str(ex))
-    raise srv.ResourceNotFound(msg.UNKNOWN_DATASET(project_id, dataset_id))
-
-
->>>>>>> cbcdcc27
 @bp.route('/projects/<string:project_id>/datasets/<string:dataset_id>/csv')
 def download_dataset(project_id, dataset_id):
     """Get the dataset with given identifier in CSV format.
