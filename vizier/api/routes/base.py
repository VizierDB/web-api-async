--- conflicted
+++ resolved
@@ -105,13 +105,8 @@
         string
         """
         return self.list_projects()
-<<<<<<< HEAD
     
     def import_project(self) -> str:
-=======
-
-    def import_project(self):
->>>>>>> cbcdcc27
         """Url to create a new project.
 
         Returns
@@ -504,8 +499,6 @@
         """
         return self.get_dataset(project_id, dataset_id) + '/descriptor'
 
-<<<<<<< HEAD
-=======
     def get_dataset_profiling(self, project_id, dataset_id):
         """Url to retrieve dataset profiling results.
 
@@ -522,23 +515,6 @@
         """
         return self.get_dataset(project_id, dataset_id) + '/profiling'
 
-    def update_dataset_annotations(self, project_id, dataset_id):
-        """Url to update dataset annotations.
-
-        Parameters
-        ----------
-        project_id: string
-            Unique project identifier
-        dataset_id: string
-            Unique dataset identifier
-
-        Returns
-        -------
-        string
-        """
-        return self.get_dataset_annotations(project_id, dataset_id)
-
->>>>>>> cbcdcc27
     # --------------------------------------------------------------------------
     # Charts
     # --------------------------------------------------------------------------
