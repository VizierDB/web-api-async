# Copyright (C) 2017-2019 New York University,
#                         University at Buffalo,
#                         Illinois Institute of Technology.
#
# Licensed under the Apache License, Version 2.0 (the "License");
# you may not use this file except in compliance with the License.
# You may obtain a copy of the License at
#
#     http://www.apache.org/licenses/LICENSE-2.0
#
# Unless required by applicable law or agreed to in writing, software
# distributed under the License is distributed on an "AS IS" BASIS,
# WITHOUT WARRANTIES OR CONDITIONS OF ANY KIND, either express or implied.
# See the License for the specific language governing permissions and
# limitations under the License.

"""This module contains helper methods for the webservice that are used to
serialize workflow resources.
"""
from typing import TYPE_CHECKING, Dict, Any, Optional
if TYPE_CHECKING:
    from vizier.engine.project.base import ProjectHandle
    from vizier.viztrail.branch import BranchHandle
    from vizier.viztrail.workflow import WorkflowHandle

from vizier.api.routes.base import UrlFactory
import vizier.api.serialize.base as serialize
import vizier.api.serialize.labels as labels
import vizier.api.serialize.dataset as serialds
import vizier.api.serialize.hateoas as ref
import vizier.api.serialize.module as serialmd


def EMPTY_WORKFLOW_HANDLE(project, branch, urls):
    """Dictionary serialization for a an empty workflow. Sets most values to
    None or empty lists.

    Parameters
    ----------
    project: vizier.engine.project.base.ProjectHandle
        Handle for the containing project
    branch : vizier.viztrail.branch.BranchHandle
        Branch handle
    urls: vizier.api.routes.base.UrlFactory
        Factory for resource urls

    Returns
    -------
    dict
    """
    project_id = project.identifier
    branch_id = branch.identifier
    return {
        'id': None,
        'createdAt': None,
        'state': -1,
        'modules': list(),
        'datasets': list(),
        'charts': list(),
        'readOnly': False,
        labels.LINKS: WORKFLOW_HANDLE_LINKS(
            project_id=project_id,
            branch_id=branch_id,
            urls=urls
        )
    }


def WORKFLOW_DESCRIPTOR(project, branch, workflow, urls):
    """Dictionary serialization for a workflow descriptor.

    Parameters
    ----------
    project: vizier.engine.project.base.ProjectHandle
        Handle for the containing project
    branch : vizier.viztrail.branch.BranchHandle
        Branch handle
    workflow: vizier.viztrail.workflow.WorkflowDescriptor
        Workflow descriptor
    urls: vizier.api.routes.base.UrlFactory
        Factory for resource urls

    Returns
    -------
    dict
    """
    project_id = project.identifier
    branch_id = branch.identifier
    workflow_id = workflow.identifier
    return {
        'id': workflow_id,
        'createdAt': workflow.created_at.isoformat(),
        'action': workflow.action,
        labels.COMMAND_PACKAGE: workflow.package_id,
        labels.COMMAND_ID: workflow.command_id,
        labels.LINKS: WORKFLOW_HANDLE_LINKS(
            project_id=project_id,
            branch_id=branch_id,
            workflow_id=workflow_id,
            urls=urls
        )
    }


def WORKFLOW_HANDLE(
        project: "ProjectHandle", 
        branch: "BranchHandle", 
        workflow: "WorkflowHandle", 
        urls: UrlFactory
    ) -> Dict[str, Any]:
    """Dictionary serialization for a workflow handle.

    Parameters
    ----------
    project: vizier.engine.project.base.ProjectHandle
        Handle for the containing project
    branch : vizier.viztrail.branch.BranchHandle
        Branch handle
    workflow: vizier.viztrail.workflow.WorkflowHandle
        Workflow handle
    urls: vizier.api.routes.base.UrlFactory
        Factory for resource urls

    Returns
    -------
    dict
    """
    project_id = project.identifier
    branch_id = branch.identifier
    workflow_id = workflow.identifier
    descriptor = workflow.descriptor
    read_only = (branch.get_head().identifier != workflow_id)
    # Create lists of module handles and dataset handles
    modules = list()
    datasets = dict()
    dataset_names = list()
    dataobjects = dict()
    charts = dict()
    for m in workflow.modules:
        if not m.provenance.charts is None:
<<<<<<< HEAD
            for c_name, c_handle in m.provenance.charts:
                charts[c_name] = c_handle
=======
            for chart_name, chart in m.provenance.charts:
                charts[chart_name] = chart
>>>>>>> 738e5828
        available_charts = list()
        # Only include charts for modules that completed successful
        for artifact in m.artifacts:
            if artifact.is_dataset:
                datasets[artifact.identifier] = serialds.DATASET_DESCRIPTOR(
                    dataset=artifact,
                    project=project,
                    urls=urls
                )
                dataset_names.append(artifact.name)
            else:
                dataobjects[artifact.identifier] = serialds.ARTIFACT_DESCRIPTOR(
                    artifact=artifact,
                    project=project,
                    urls=urls
                )
        if m.is_success:
            for c_handle in list(charts.values()):
                if c_handle.dataset_name in dataset_names:
                    available_charts.append(c_handle)
        modules.append(
            serialmd.MODULE_HANDLE(
                project=project,
                branch=branch,
                workflow=workflow,
                module=m,
                charts=available_charts,
                urls=urls,
                include_self=(not read_only)
            )
        )
    handle_links: Optional[Dict[str,Optional[str]]] = None
    if workflow.is_active:
        handle_links = {
            ref.WORKFLOW_CANCEL: urls.cancel_workflow(
                project_id=project_id,
                branch_id=branch_id
            )
        }
    links = WORKFLOW_HANDLE_LINKS(
        project_id=project_id,
        branch_id=branch_id,
        workflow_id=workflow_id,
        urls=urls,
        links=handle_links
    )
    return {
        'id': workflow_id,
        'createdAt': descriptor.created_at.isoformat(),
        'action': descriptor.action,
        labels.COMMAND_PACKAGE: descriptor.package_id,
        labels.COMMAND_ID: descriptor.command_id,
        'state': workflow.get_state().state,
        'modules': modules,
        'datasets': list(datasets.values()),
        'dataobjects': list(dataobjects.values()),
        'readOnly': read_only,
        labels.LINKS: links
    }


def WORKFLOW_HANDLE_LINKS(
        urls: UrlFactory, 
        project_id: str, 
        branch_id: str, 
        workflow_id: Optional[str] = None, 
        links: Optional[Dict[str,Optional[str]]] = None):
    """Get basic set of HATEOAS references for workflow handles.

    For an empty workflow the identifier is None. In that case the result will
    not contain a self reference.

    Parameters
    ----------
    urls: vizier.api.routes.base.UrlFactory
        Factory for resource urls
    project_id: string
        Unique project identifier
    branch_id: string
        Unique branch identifier
    workflow_id: string, optional
        Unique workflow identifier

    Returns
    -------
    dict
    """
    if links is None:
        links = dict()
    links[ref.WORKFLOW_APPEND] = urls.workflow_module_append(
        project_id=project_id,
        branch_id=branch_id
    )
    # References to the workflow branch
    links[ref.WORKFLOW_BRANCH] = urls.get_branch(
        project_id=project_id,
        branch_id=branch_id
    )
    links[ref.BRANCH_HEAD] = urls.get_branch_head(
        project_id=project_id,
        branch_id=branch_id
    )
    links[ref.WORKFLOW_PROJECT] = urls.get_project(project_id)
    links[ref.FILE_UPLOAD] = urls.upload_file(project_id)
    # Only include self reference if workflow identifier is given
    if not workflow_id is None:
        links[ref.SELF] = urls.get_workflow(
            project_id=project_id,
            branch_id=branch_id,
            workflow_id=workflow_id
        )
    return serialize.HATEOAS(links)<|MERGE_RESOLUTION|>--- conflicted
+++ resolved
@@ -138,13 +138,8 @@
     charts = dict()
     for m in workflow.modules:
         if not m.provenance.charts is None:
-<<<<<<< HEAD
-            for c_name, c_handle in m.provenance.charts:
-                charts[c_name] = c_handle
-=======
             for chart_name, chart in m.provenance.charts:
                 charts[chart_name] = chart
->>>>>>> 738e5828
         available_charts = list()
         # Only include charts for modules that completed successful
         for artifact in m.artifacts:
