# Copyright (C) 2017-2019 New York University,
#                         University at Buffalo,
#                         Illinois Institute of Technology.
#
# Licensed under the Apache License, Version 2.0 (the "License");
# you may not use this file except in compliance with the License.
# You may obtain a copy of the License at
#
#     http://www.apache.org/licenses/LICENSE-2.0
#
# Unless required by applicable law or agreed to in writing, software
# distributed under the License is distributed on an "AS IS" BASIS,
# WITHOUT WARRANTIES OR CONDITIONS OF ANY KIND, either express or implied.
# See the License for the specific language governing permissions and
# limitations under the License.

"""Datastore that uses the web service API to create and retrieve datasets.
This datastore is for example used by python cell processors that do not have
access to a shared file system, e.g., processors that are sandboxed in
containers.
"""

from typing import List, Dict, Any, Optional
import json
import requests

from vizier.api.client.datastore.dataset import RemoteDatasetHandle
from vizier.datastore.base import Datastore
<<<<<<< HEAD
from vizier.datastore.dataset import DatasetColumn, DatasetRow, DatasetHandle, DatasetDescriptor
from vizier.datastore.annotation.base import DatasetCaveat
from vizier.api.routes.datastore import DatastoreClientUrlFactory
=======
from vizier.datastore.object.dataobject import DataObjectMetadata
>>>>>>> cbcdcc27

import vizier.api.serialize.dataset as serialize
import vizier.api.serialize.deserialize as deserialize
import vizier.api.serialize.labels as labels

class DatastoreClient(Datastore):
    """Datastore that is a client to a vizier web service API. Datasets are
    retireved from the API and stored at the API via HTTP requests.

    The datastore only allows access to datasets for a single project.
    """
    def __init__(self, urls: DatastoreClientUrlFactory):
        """Initialize the url factory to retireve and manipulate API resources.

        Parameters
        ----------
        urls: vizier.api.routes.datastore.DatastoreClientUrlFactory
            Factory for urls to access and manipulate datasets
        """
        self.urls = urls

    def create_dataset(self, 
            columns: List[DatasetColumn], 
            rows: List[DatasetRow], 
            properties: Optional[Dict[str, Any]] =None
        ) -> DatasetDescriptor:
        """Create a new dataset in the project datastore using the API. Expects
        a list of columns and the rows for the dataset. All columns and rows
        should have unique non-negative identifier (although this may not
        be enforced by all backend datastores). Depending on the backend
        datastore the given identifier may change. They are, however, required
        to reference the given properties properly.

        Raises ValueError if the backend datastore rejects the given dataset.

        Parameters
        ----------
        columns: list(vizier.datastore.dataset.DatasetColumn)
            List of columns. It is expected that each column has a unique
            identifier.
        rows: list(vizier.datastore.dataset.DatasetRow)
            List of dataset rows.
        properties: dict, optional
            Properties for dataset components

        Returns
        -------
        vizier.datastore.dataset.DatasetDescriptor
        """
        url = self.urls.create_dataset()
        data:Dict[str, Any] = {
            labels.COLUMNS: [serialize.DATASET_COLUMN(col) for col in columns],
            labels.ROWS: [serialize.DATASET_ROW(row) for row in rows]
        }
        if not properties is None:
            data[labels.PROPERTIES] = properties
        # Send request. Raise exception if status code indicates that the
        # request was not successful.
        r = requests.post(url, json=data)
        r.raise_for_status()
        obj = json.loads(r.text)
        return deserialize.DATASET_DESCRIPTOR(obj)

    def get_dataset(self, identifier: str) -> Optional[DatasetHandle]:
        """Get the handle for the dataset with given identifier from the data
        store. Returns None if no dataset with the given identifier exists.

        Parameters
        ----------
        identifier : string
            Unique dataset identifier

        Returns
        -------
        vizier.datastore.base.DatasetHandle
        """
        url = self.urls.get_dataset(identifier)
        r = requests.get(url)
        if r.status_code == 404:
            return None
        elif r.status_code != 200:
            r.raise_for_status()
        # The result is the workflow handle
        obj = json.loads(r.text)
        ds = deserialize.DATASET_DESCRIPTOR(obj)
        return RemoteDatasetHandle(
            identifier=ds.identifier,
            columns=ds.columns,
            rows=[deserialize.DATASET_ROW(row) for row in obj[labels.ROWS]],
            store=self
        )

    def get_caveats(self, 
            identifier: str, 
            column_id: Optional[int] = None, 
            row_id: Optional[str] = None
        ) -> List[DatasetCaveat]:
        """Get all dataset annotations.

        Parameters
        ----------
        identifier : string
            Unique dataset identifier

        Returns
        -------
        vizier.datastore.annotation.dataset.DatasetMetadata
        """
        url = self.urls.get_dataset_caveats(identifier, column_id, row_id)
        r = requests.get(url)
        if r.status_code == 404:
            return list()
        elif r.status_code != 200:
            r.raise_for_status()
        # The result is the workflow handle
        return [deserialize.CAVEAT(obj) for obj in json.loads(r.text)]

    def get_descriptor(self, identifier):
        """Get the descriptor for the dataset with given identifier from the
        data store. Returns None if no dataset with the given identifier exists.

        Parameters
        ----------
        identifier : string
            Unique dataset identifier

        Returns
        -------
        vizier.datastore.base.DatasetDescriptor
        """
        url = self.urls.get_dataset_descriptor(identifier)
        r = requests.get(url)
        if r.status_code == 404:
            return None
        elif r.status_code != 200:
            r.raise_for_status()
        # The result is the workflow handle
        obj = json.loads(r.text)
<<<<<<< HEAD
        return deserialize.DATASET_DESCRIPTOR(obj)
=======
        return deserialize.DATASET_DESCRIPTOR(obj)

    def get_objects(self, identifier=None, obj_type=None, key=None):
        """Get list of data objects for a resources of a given dataset. If only
        the column id is provided annotations for the identifier column will be
        returned. If only the row identifier is given all annotations for the
        specified row are returned. Otherwise, all annotations for the specified
        cell are returned. If both identifier are None all annotations for the
        dataset are returned.

        Parameters
        ----------
        identifier: string, optional
            Unique object identifier
        obj_type: string, optional
            object type
        key: string, optional
            object key

        Returns
        -------
        vizier.datastore.object.dataobject.DataObjectMetadata
        """
        return DataObjectMetadata()

    def load_dataset(
        self, f_handle=None, url=None, detect_headers=True, infer_types='none',
        load_format='csv', options=[], human_readable_name=None
    ):
        """Create a new dataset from a given file or Url.

        Parameters
        ----------
        f_handle : vizier.filestore.base.FileHandle, optional
            handle for an uploaded file on the associated file server.
        url: string, optional, optional
            Url for the file source
        detect_headers: bool, optional
            Detect column names in loaded file if True
        infer_types: string, optional
            Infer column types for loaded dataset if selected a profiler.
        load_format: string, optional
            Format identifier
        options: list, optional
            Additional options for Mimirs load command
        human_readable_name: string, optional
            Optional human readable name for the resulting table

        Returns
        -------
        vizier.datastore.base.DatasetHandle
        """
        raise NotImplementedError()

    def update_annotation(
        self, identifier, key, old_value=None, new_value=None, column_id=None,
        row_id=None
    ):
        """Update the annotations for a component of the datasets with the given
        identifier. Returns the updated annotations or None if the dataset
        does not exist.

        The distinction between old value and new value is necessary since
        annotations have no unique identifier. We use the key,value pair to
        identify an existing annotation for update. When creating a new
        annotation th old value is None.

        Parameters
        ----------
        identifier : string
            Unique dataset identifier
        column_id: int, optional
            Unique column identifier
        row_id: int, optional
            Unique row identifier
        key: string, optional
            Annotation key
        old_value: string, optional
            Previous annotation value whan updating an existing annotation.
        new_value: string, optional
            Updated annotation value

        Returns
        -------
        bool
        """
        url = self.urls.update_dataset_annotations(identifier)
        data = {labels.KEY: key}
        if not column_id is None:
            data[labels.COLUMN_ID] = column_id
        if not row_id is None:
            data[labels.ROW_ID] = row_id
        if not old_value is None:
            data[labels.OLD_VALUE] = old_value
        if not new_value is None:
            data[labels.NEW_VALUE] = new_value
        # Send request. Raise exception if status code indicates that the
        # request was not successful. If no exception was raised return True.
        r = requests.post(url, json=data)
        r.raise_for_status()
        return True

    def update_object(
        self, identifier, key, old_value=None, new_value=None, obj_type=None
    ):
        """Update a data object.

        Parameters
        ----------
        identifier : string
            Unique object identifier
        key: string, optional
            object key
        old_value: string, optional
            Previous value when updating an existing annotation.
        new_value: string, optional
            Updated value
        Returns
        -------
        bool
        """
        # TODO: Implementation needed
        raise NotImplementedError()

    def unload_dataset(
        self, filepath, dataset_name, format='csv', options=[], filename=''
    ):
        """Export a dataset from a given name.

        Raises ValueError if the given dataset could not be exported.

        Parameters
        ----------
        dataset_name: string
            Name of the dataset to unload
        format: string
            Format for output (csv, json, ect.)
        options: dict
            Options for data unload
        filename: string
            The output filename - may be empty if outputting to a database

        Returns
        -------
        vizier.filestore.base.FileHandle
        """
        # TODO: Implementation needed
        raise NotImplementedError()
>>>>>>> cbcdcc27
<|MERGE_RESOLUTION|>--- conflicted
+++ resolved
@@ -26,13 +26,10 @@
 
 from vizier.api.client.datastore.dataset import RemoteDatasetHandle
 from vizier.datastore.base import Datastore
-<<<<<<< HEAD
 from vizier.datastore.dataset import DatasetColumn, DatasetRow, DatasetHandle, DatasetDescriptor
 from vizier.datastore.annotation.base import DatasetCaveat
 from vizier.api.routes.datastore import DatastoreClientUrlFactory
-=======
 from vizier.datastore.object.dataobject import DataObjectMetadata
->>>>>>> cbcdcc27
 
 import vizier.api.serialize.dataset as serialize
 import vizier.api.serialize.deserialize as deserialize
@@ -171,9 +168,6 @@
             r.raise_for_status()
         # The result is the workflow handle
         obj = json.loads(r.text)
-<<<<<<< HEAD
-        return deserialize.DATASET_DESCRIPTOR(obj)
-=======
         return deserialize.DATASET_DESCRIPTOR(obj)
 
     def get_objects(self, identifier=None, obj_type=None, key=None):
@@ -228,54 +222,6 @@
         """
         raise NotImplementedError()
 
-    def update_annotation(
-        self, identifier, key, old_value=None, new_value=None, column_id=None,
-        row_id=None
-    ):
-        """Update the annotations for a component of the datasets with the given
-        identifier. Returns the updated annotations or None if the dataset
-        does not exist.
-
-        The distinction between old value and new value is necessary since
-        annotations have no unique identifier. We use the key,value pair to
-        identify an existing annotation for update. When creating a new
-        annotation th old value is None.
-
-        Parameters
-        ----------
-        identifier : string
-            Unique dataset identifier
-        column_id: int, optional
-            Unique column identifier
-        row_id: int, optional
-            Unique row identifier
-        key: string, optional
-            Annotation key
-        old_value: string, optional
-            Previous annotation value whan updating an existing annotation.
-        new_value: string, optional
-            Updated annotation value
-
-        Returns
-        -------
-        bool
-        """
-        url = self.urls.update_dataset_annotations(identifier)
-        data = {labels.KEY: key}
-        if not column_id is None:
-            data[labels.COLUMN_ID] = column_id
-        if not row_id is None:
-            data[labels.ROW_ID] = row_id
-        if not old_value is None:
-            data[labels.OLD_VALUE] = old_value
-        if not new_value is None:
-            data[labels.NEW_VALUE] = new_value
-        # Send request. Raise exception if status code indicates that the
-        # request was not successful. If no exception was raised return True.
-        r = requests.post(url, json=data)
-        r.raise_for_status()
-        return True
-
     def update_object(
         self, identifier, key, old_value=None, new_value=None, obj_type=None
     ):
@@ -321,5 +267,4 @@
         vizier.filestore.base.FileHandle
         """
         # TODO: Implementation needed
-        raise NotImplementedError()
->>>>>>> cbcdcc27
+        raise NotImplementedError()