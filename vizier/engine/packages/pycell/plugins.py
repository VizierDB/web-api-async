--- conflicted
+++ resolved
@@ -19,17 +19,10 @@
 
 import json
 import re
-<<<<<<< HEAD
+import io
 from bokeh.io import output_notebook # type: ignore[import]
 from bokeh.io.notebook import install_notebook_hook # type: ignore[import]
 from bokeh.embed import json_item # type: ignore[import]
-=======
-import random
-import io
-from bokeh.io import output_notebook
-from bokeh.io.notebook import install_notebook_hook
-from bokeh.embed import json_item, file_html
->>>>>>> 5010b04d
 
 target_client = None
 
