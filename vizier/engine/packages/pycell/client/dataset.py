# Copyright (C) 2017-2019 New York University,
#                         University at Buffalo,
#                         Illinois Institute of Technology.
#
# Licensed under the Apache License, Version 2.0 (the "License");
# you may not use this file except in compliance with the License.
# You may obtain a copy of the License at
#
#     http://www.apache.org/licenses/LICENSE-2.0
#
# Unless required by applicable law or agreed to in writing, software
# distributed under the License is distributed on an "AS IS" BASIS,
# WITHOUT WARRANTIES OR CONDITIONS OF ANY KIND, either express or implied.
# See the License for the specific language governing permissions and
# limitations under the License.

"""Classes to manipulate vizier datasets from within the Python workflow cell.
"""

from vizier.datastore.dataset import DatasetColumn, DatasetRow, get_column_index
from bokeh.models.sources import ColumnDataSource

class DatasetClient(object):
    """Client to interact with a Vizier dataset from within a Python workflow
    cell. Provides access to the columns and rows. Allows to insert and delete
    rows, and to update cell values.

    Attributes
    ----------
    columns: list(vizier.datastore.base.DatasetColumns)
        List of dataset columns
    identifier : string
        Unique dataset identifier
    rows : list(vizier.datastore.client.MutableDatasetRow)
        List of rows in the dataset
    """
    def __init__(self, dataset=None, client=None, existing_name=None):
        """Initialize the client for a given dataset.

        Raises ValueError if dataset columns or rows do not have unique
        identifiers.

        Parameters
        ----------
        dataset: vizier.datastore.base.DatasetHandle, optional
            Handle to the dataset for which this is a client. If None this is a
            new dataset.
        client: vizier.engine.packages.pycell.client.VizierDBClient, optional
            Provide a client, to allow use of dataset.save(), dataset.save_as()
        existing_name: string, optional
            Provide an existing name, to allow use of dataset.save()
        """
        self.dataset = dataset
<<<<<<< HEAD
        if dataset is not None:
=======
        self.client = client
        self.existing_name = existing_name
        if not dataset is None:
>>>>>>> f7f0b917
            self.identifier = dataset.identifier
            self.columns = dataset.columns
            # Delay fetching rows and dataset annotations for now
            self._properties = None
            self._rows = None
        else:
            self.identifier = None
            self.columns = list()
            self._properties = {}
            self._rows = list()

    def __getitem__(self, key):
        return self.get_column(key)

    def save(self, name = None):
        if self.client is None:
            raise "Client field unset.  Use `vizierdb.create_dataset()` or `vizierdb.update_dataset()` instead."
        if name is None and self.existing_name is None:
            raise "This is a new dataset.  Use `ds.save(name = ...)` to specify a name."
        if name is None:
            self.client.update_dataset(name = self.existing_name, dataset = self)
        else:
            self.client.create_dataset(name = name, dataset = self)

    @property
    def properties(self):
        """Get all dataset properties

        Returns
        -------
        dict(string:any)
        """
        return self._properties or {}

    def column_index(self, column_id):
        """Get position of a given column in the dataset schema. The given
        column identifier could either be of type int (i.e., the index position
        of the column), or a string (either the column name or column label). If
        column_id is of type string it is first assumed to be a column name.
        Only if no column matches the column name or if multiple columns with
        the given name exist will the value of column_id be interpreted as a
        label.

        Raises ValueError if column_id does not reference an existing column in
        the dataset schema.

        Parameters
        ----------
        column_id : int or string
            Column index, name, or label

        Returns
        -------
        int
        """
        return get_column_index(self.columns, column_id)

    def delete_column(self, name):
        """Delete column from the dataset.

        Parameters
        ----------
        name: string or int
            Name or index position of the new column
        """
        # It is important to fetch the rows before the column is deleted.
        # Otherwise, the list of returned values per row will be missing the
        # value for the deleted columns (for Mimir datasets).
        ds_rows = self.rows
        col_index = self.column_index(name)
        # Delete column from schema
        del self.columns[col_index]
        # Delete all value for the deleted column
        for row in ds_rows:
            del row.values[col_index]

    def get_column(self, name):
        """Get the fist column in the dataset schema that matches the given
        name. If no column matches the given name None is returned.

        Parameters
        ----------
        name: string
            Column name

        Returns
        -------
        vizier.datastore.dataset.DatasetColumn
        """
        for col in self.columns:
            if col.name == name:
                return col
        return None

    def insert_column(self, name, position=None):
        """Add a new column to the dataset schema.

        Parameters
        ----------
        name: string
            Name of the new column
        position: int, optional
            Position in the dataset schema where new column is inserted. If
            None, the column is appended to the list of dataset columns.

        Returns
        DatasetColumn
        """
        column = DatasetColumn(name=name)
        self.columns = list(self.columns)
        if not position is None:
            self.columns.insert(position, column)
            # Add a null value to each row for the new column
            for row in self.rows:
                row.values.insert(position, None)
        else:
            self.columns.append(column)
            # Add a null value to each row for the new column
            for row in self.rows:
                row.values.append(None)
        return column

    def insert_row(self, values=None, position=None):
        """Add a new row to the dataset. Expects a list of string values, one
        for each of the columns.

        Raises ValueError if the length of the values list does not match the
        number of columns in the dataset.

        Parameters
        ----------
        values: list(string), optional
            List of column values. Use empty string if no values are given
        position: int, optional
            Position where row is inserted. If None, the new row is appended to
            the list of dataset rows.

        Returns
        -------
        DatasetRow
        """
        # Ensure that there is exactly one value for each column in the dataset
        if not values is None:
            if len(values) != len(self.columns):
                raise ValueError('invalid number of values for dataset schema')
            row = MutableDatasetRow(
                values=[str(v) for v in values],
                dataset=self
            )
        else:
            # All values in the new row are set to the empty string by default.
            row = MutableDatasetRow(
                values = [None] * len(self.columns),
                dataset=self
            )
        if not position is None:
            self.rows.insert(position, row)
        else:
            self.rows.append(row)
        return row

    def get_cell(self, column, row):
        """Get dataset value for specified cell.

        Raises ValueError if [column, row] does not reference an existing cell.

        Parameters
        ----------
        column : int or string
            Column identifier
        row : int
            Row index

        Returns
        -------
        string
        """
        if row < 0 or row > len(self.rows):
            raise ValueError('unknown row \'' + str(row) + '\'')
        return self.rows[row].get_value(column)

    def move_column(self, name, position):
        """Move a column within a given dataset.

        Raises ValueError if no dataset with given identifier exists or if the
        specified column is unknown or the target position invalid.

        Parameters
        ----------
        name: string or int
            Name or index position of the new column
        position: int
            Target position for the column
        """
        # Get dataset. Raise exception if dataset is unknown
        # Make sure that position is a valid column index in the new dataset
        if position < 0 or position > len(self.columns):
            raise ValueError('invalid target position \'' + str(position) + '\'')
        # Get index position of column that is being moved
        source_idx = self.column_index(name)
        # No need to do anything if source position equals target position
        if source_idx != position:
            self.columns.insert(position, self.columns.pop(source_idx))
            for row in self.rows:
                row.values.insert(position, row.values.pop(source_idx))

    @property
    def rows(self):
        """Fetch rows on demand.

        Returns
        -------
        list(vizier.datastore.client.MutableDatasetRow)
        """
        if self._rows is None:
            self._rows = list()
            for row in self.dataset.fetch_rows():
                # Create mutable dataset row and set reference to this dataset
                # for updates
                self._rows.append(
                    MutableDatasetRow(
                        identifier=row.identifier,
                        values=row.values,
                        dataset=self
                    )
                )
        return self._rows

    def to_bokeh(self, columns = None):
        """Convert the dataset to a bokeh ColumnDataSource

        Parameters
        ----------
        columns: list(string or int) (optional)
            The columns to include.  (default: All columns)

        Returns
        -------
        bokeh.models.sources.ColumnDataSource  
        """

        if columns == None:
            columns = self.columns
        return ColumnDataSource(dict([
            (
                column.name, 
                [ row.get_value(column.identifier if column.identifier >= 0 else column.name) for row in self.rows ]
            )
            for column in self.columns
        ]))
        
    def show_map(self, lat_col, lon_col, label_col=None, center_lat=None, center_lon=None, zoom=8, height="500", map_provider='OSM'):
        import numpy as np
        width="100%"
        addrpts = list()
        lats = []
        lons = []
        for row in self.rows:
            lon, lat = float(row.get_value(lon_col)), float(row.get_value(lat_col))  
            lats.append(lat) 
            lons.append(lon)
            if map_provider == 'Google':
                addrpts.append({"lat":str(lat), "lng":str(lon)})
            elif map_provider == 'OSM':
                label = ''
                if not label_col is None:
                    label = str(row.get_value(label_col))
                rowstr = '[' + str(lat) + ', ' + \
                            str(lon) + ', \'' + \
                            label + '\']'
                addrpts.append(rowstr)
                
        if center_lat is None:
            center_lat = np.mean(lats)
            
        if center_lon is None:
            center_lon = np.mean(lons)
        
        if map_provider == 'Google':
            import json
            from vizier.engine.packages.pycell.packages.wrappers import GoogleMapClusterWrapper
            html = GoogleMapClusterWrapper().do_output(json.dumps(addrpts), center_lat, center_lon, zoom, width, height) 
            self.client.show_html(html)
        elif map_provider == 'OSM':  
            from vizier.engine.packages.pycell.packages.wrappers import LeafletClusterWrapper
            html = LeafletClusterWrapper().do_output(addrpts, center_lat, center_lon, zoom, width, height) 
            self.client.show_html(html)
        else:
            print("Unknown map provider: please specify: OSM or Google")

    def show_d3_plot(self, chart_type, keys=list(), labels=list(), labels_inner=list(), value_cols=list(), key_col='KEY', width=600, height=400, title='', subtitle='', legend_title='Legend', x_cols=list(), y_cols=list(), date_cols=list(), open_cols=list(), high_cols=list(), low_cols=list(), close_cols=list(), volume_cols=list(), key=None):
        from vizier.engine.packages.pycell.packages.wrappers import D3ChartWrapper

        charttypes = ["table", "bar", "bar_stacked", "bar_horizontal", "bar_circular", "bar_cluster", "donut", 
                     "polar", "heat_rad", "heat_table", "punch", "bubble", "candle", "line", "radar", "rose"];
        
        if chart_type not in charttypes:
            print(("Please specify a valid chart type: one of: " + str(charttypes)))
            return
        
        if not labels:
            labels = keys
        
        if not labels_inner:
            labels_inner = value_cols
               
        data = []
        for key_idx, label in enumerate(labels):
            entry = {}
            entry['key'] = label
            entry['values'] = []
            for idx, label_inner in enumerate(labels_inner):
                inner_entry = {}
                inner_entry['key'] = label_inner
                for row in self.rows:
                    if len(keys) == 0 or (len(keys) >= key_idx and row.get_value(key_col) == keys[key_idx]):
                        if value_cols and len(value_cols) >= idx:
                            inner_entry['value'] = row.get_value(value_cols[idx])
                        if x_cols and len(x_cols) >= idx: 
                            inner_entry['x'] = row.get_value(x_cols[idx])
                        if y_cols and len(y_cols) >= idx: 
                            inner_entry['y'] = row.get_value(y_cols[idx])
                        if date_cols and len(date_cols) >= idx: 
                            inner_entry['date'] = row.get_value(date_cols[idx])
                        if open_cols and len(open_cols) >= idx:
                            inner_entry['open'] = row.get_value(open_cols[idx])
                        if high_cols and len(high_cols) >= idx:
                            inner_entry['high'] = row.get_value(high_cols[idx])
                        if low_cols and len(low_cols) >= idx:
                            inner_entry['low'] = row.get_value(low_cols[idx])
                        if close_cols and len(close_cols) >= idx:
                            inner_entry['close'] = row.get_value(close_cols[idx])
                        if volume_cols and len(volume_cols) >= idx:
                            inner_entry['volume'] = row.get_value(volume_cols[idx])
                entry['values'].append(inner_entry)
            data.append(entry)  
            
        if key is not None:
            data=data[data.index(key)]    
            
        html = D3ChartWrapper().do_output(data=data, charttype=chart_type, width=str(width), height=str(height), 
            title=title, subtitle=subtitle, legendtitle=legend_title)
        self.client.show_html(html)

    def show(self):
        self.client.show(self)
        
class MutableDatasetRow(DatasetRow):
    """Row in a Vizier DB dataset.

    Attributes
    ----------
    identifier: int
        Unique row identifier
    values : list(string)
        List of column values in the row
    """
    def __init__(self, identifier=None, values=None, dataset=None):
        """Initialize the row object.

        Parameters
        ----------
        identifier: int, optional
            Unique row identifier
        values : list(string), optional
            List of column values in the row
        dataset : vizier.datastore.client.DatasetClient, optional
            Reference to dataset that contains the row
        """
        super(MutableDatasetRow, self).__init__(
            identifier=identifier,
            values=values
        )
        self.dataset = dataset

    def __getitem__(self, key):
        return self.get_value(key)

    def annotations(self, column):
        """Get annotation object for given row cell.

        Parameters
        ----------
        column : int or string
            Column index, name, or label

        Returns
        -------
        vizier.engine.packages.pycell.client.ObjectMetadataSet
        """
        col_index = self.dataset.column_index(column)
        column_id = self.dataset.columns[col_index].identifier
        return ObjectMetadataSet(
            annotations=self.dataset.annotations.for_cell(
                column_id=column_id,
                row_id=self.identifier
            )
        )

    def get_value(self, column):
        """Get the row value for the given column.

        Parameters
        ----------
        column : int or string
            Column index, name, or label

        Returns
        -------
        string
        """
        col_index = self.dataset.column_index(column)
        return self.values[col_index]

    def set_value(self, column, value, clear_annotations=False):
        """Set the row value for the given column.

        Parameters
        ----------
        column : int or string
            Column index, name, or label
        value : string
            New cell value
        keep_annotations: bool, optional
            Flag indicating whether to keep or clear the annotations that are
            associated with this cell
        """
        col_index = self.dataset.column_index(column)
        self.values[col_index] = value
        if clear_annotations:
            self.dataset.annotations.clear_cell(
                column_id=self.dataset.columns[col_index].identifier,
                row_id=self.identifier
            )


class ObjectMetadataSet(object):
    """Query annotations for a dataset resource."""
    def __init__(self, annotations):
        """initialize the list of resource annotations.

        Parameters
        ----------
        annotations: list(vizier.datastore.annotation.base.DatasetAnnotation)
            List of resource annotations
        """
        self.annotations = annotations

    def contains(self, key):
        """Test if an annotation with given key exists for the resource.

        Parameters
        ----------
        key: string
            Annotation key

        Returns
        -------
        bool
        """
        return not self.find_one(key) is None

    def count(self):
        """Number of annotations for this resource.

        Returns
        -------
        int
        """
        return len(self.annotations)

    def find_all(self, key):
        """Get a list with all annotations that have a given key. Returns an
        empty list if no annotation with the given key exists.

        Parameters
        ----------
        key: string
            Key value for new annotation

        Returns
        -------
        list(vizier.datastore.annotation.base.DatasetAnnotation)
        """
        result = list()
        for anno in self.annotations:
            if anno.key == key:
                result.append(anno)
        return result

    def find_one(self, key):
        """Find the first annotation with given key. Returns None if no
        annotation with the given key exists.

        Parameters
        ----------
        key: string
            Key value for new annotation

        Returns
        -------
        vizier.datastore.annotation.base.DatasetAnnotation
        """
        for anno in self.annotations:
            if anno.key == key:
                return anno

    def keys(self):
        """List of existing annotation keys for the object.

        Returns
        -------
        list(string)
        """
        result = set()
        for anno in self.annotations:
            result.add(anno.key)
        return list(result)<|MERGE_RESOLUTION|>--- conflicted
+++ resolved
@@ -51,13 +51,9 @@
             Provide an existing name, to allow use of dataset.save()
         """
         self.dataset = dataset
-<<<<<<< HEAD
-        if dataset is not None:
-=======
         self.client = client
         self.existing_name = existing_name
-        if not dataset is None:
->>>>>>> f7f0b917
+        if dataset is not None:
             self.identifier = dataset.identifier
             self.columns = dataset.columns
             # Delay fetching rows and dataset annotations for now
