--- conflicted
+++ resolved
@@ -29,7 +29,6 @@
 import ast
 import astor # type: ignore[import]
 import inspect
-<<<<<<< HEAD
 from minio import Minio # type: ignore[import]
 from minio.error import ResponseError # type: ignore[import]
 # 2020-08-11 by OK: The following options are never used
@@ -42,9 +41,6 @@
 from vizier.engine.packages.pycell.plugins import vizier_bokeh_render, vizier_matplotlib_render
         
     
-=======
-
->>>>>>> cbcdcc27
 class VizierDBClient(object):
     """The Vizier DB Client provides access to datasets that are identified by
     a unique name. The client is a wrapper around a given database state.
@@ -108,7 +104,6 @@
         analyzer = Analyzer(exp_name)
         analyzer.visit(src_ast)
         src = analyzer.get_Source()
-<<<<<<< HEAD
         
         identifier = self.datastore.create_object(value=src,
                                                   obj_type=ARTIFACT_TYPE_PYTHON)
@@ -116,20 +111,6 @@
         self.dataobjects[exp_name] = descriptor
         self.write.add(exp_name)
         
-=======
-        if exp_name in self.dataobjects.keys():
-            src_identifier = self.dataobjects[exp_name]
-        else:
-            src_identifier = get_unique_identifier()
-
-        self.datastore.update_object(identifier=src_identifier,
-                                     key=exp_name,
-                                     new_value=src,
-                                     obj_type=PYTHON_EXPORT_TYPE)
-        self.set_dataobject_identifier(exp_name, src_identifier)
-        self.descriptors[src_identifier] = self.datastore.get_objects(identifier=src_identifier).objects[0]
-
->>>>>>> cbcdcc27
     def get_dataobject_identifier(self, name):
         """Returns the unique identifier for the dataset with the given name.
 
@@ -405,19 +386,8 @@
             if col.identifier < 0:
                 col.identifier = column_counter
                 column_counter += 1
-<<<<<<< HEAD
         
         #gather up the read dependencies so that we can pass them to mimir 
-=======
-        # Ensure that all rows have positive identifier
-        #for row in rows:
-        #    if row.identifier < 0:
-        #        row.identifier = row_counter
-        #        row_counter += 1
-        # Write dataset to datastore and add new dataset to context
-
-        #gather up the read dependencies so that we can pass them to mimir
->>>>>>> cbcdcc27
         # so that we can at least track coarse grained provenance.
         # TODO: we are asumming mimir dataset and datastore
         #       here and need to generalize this
@@ -435,7 +405,6 @@
             human_readable_name=name,
             dependencies=read_dep
         )
-<<<<<<< HEAD
         self.datasets[name.lower()] = ds
         self.write.add(name.lower())
         return DatasetClient(
@@ -529,12 +498,6 @@
     def show_html(self, value):
         self.show(HtmlOutput(value))
     
-=======
-        self.set_dataset_identifier(name, ds.identifier)
-        self.descriptors[ds.identifier] = ds
-        return DatasetClient(dataset=self.datastore.get_dataset(ds.identifier))
-
->>>>>>> cbcdcc27
 class Analyzer(ast.NodeVisitor):
     def __init__(self, name):
         self.name = name
@@ -580,13 +543,8 @@
     def visit_Name(self, node):
         ctx, g = self.context[-1]
         if node.id == self.name and (ctx == 'global' or node.id in g):
-<<<<<<< HEAD
             print('exported {} at line {} of {}'.format(node.id, node.lineno, self.source))
             
-=======
-            print('exported {} at line {}'.format(node.id, node.lineno, self.source))
-
->>>>>>> cbcdcc27
     def get_Source(self):
         return self.source
     