--- conflicted
+++ resolved
@@ -113,28 +113,8 @@
         exception = None
         resdata = None
         # Run the Python code
-
-
         try:
             python_cell_preload(variables)
-<<<<<<< HEAD
-            lines = [line for line in source.split('\n') if line.lstrip()[0] != '#'] # last executable line
-            last = lines[-1]
-            if(source.split('\n')[0].lower() != '#!magicoutput' or last[0] == ' ' or last[0] == '\t' or 'print(' in  last): # if tabbed in or last line is already print don't override
-                exec(source, variables, variables)
-            else:
-                last_get_type = "print("+lines[-1]+".__class__)"
-                all_but_last = '\n'.join(lines[:-1]) # all but last line
-                exec(all_but_last, variables, variables)
-                exec(last_get_type, variables, variables)
-                if(stream[-1][1][0] == "<class 'pandas.core.frame.DataFrame'>"):
-                    exec('print('+last+'.style.highlight_null().render())', variables, variables)
-                    #del outputs[-2]
-                elif("<class 'matplotlib." in stream[-1][1][0]):
-                    exec('import io\nf= io.BytesIO()\n'+last+'\nplt.savefig(f, format="svg")\nprint(f.getvalue().decode("utf-8"))', variables, variables)
-                else:
-                    exec(last, variables, variables)
-=======
             if SANDBOX_PYTHON_EXECUTION == "True":
                 json_data = {'source':source, 
                              'datasets':context.datasets, 
@@ -153,14 +133,12 @@
                 
             else:
                 exec(source, variables, variables)
->>>>>>> ff61408e
         except Exception as ex:
             exception = ex
         finally:
             # Make sure to reverse redirection of output streams
             sys.stdout = out
             sys.stderr = err
-
         # Set module outputs
         outputs = ModuleOutputs()
         is_success = (exception is None)
