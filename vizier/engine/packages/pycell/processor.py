--- conflicted
+++ resolved
@@ -80,23 +80,6 @@
         -------
         vizier.engine.task.processor.ExecResult
         """
-<<<<<<< HEAD
-        #get
-        objects = context.datastore.get_objects(obj_type=PYTHON_EXPORT_TYPE)
-        dos = [object for objects in [objects.for_id(doid) for doid in [ value for key, value in context.dataobjects.items()]] for object in objects ]
-        inj_src = 'show = vizierdb.show\n'
-        # Get Python script from user arguments.  It is the source for VizierDBClient
-        cell_src = args.get_value(cmd.PYTHON_SOURCE)
-        dataobjects = list()
-        for obj in dos:
-            inj_src = inj_src + obj.value + "\n\n"
-            dataobjects.append([obj.key,obj.identifier])
-        # Assemble the source to run in the interpreter 
-        source = inj_src + cell_src
-        print(" --- Running ---\n{}".format(source))
-=======
-        
-
         # Get Python script from user arguments.  It is the source for VizierDBClient
         cell_src = args.get_value(cmd.PYTHON_SOURCE)
 
@@ -108,7 +91,6 @@
         )
         source = injected_source + '\n' + cell_src
 
->>>>>>> 8f46f47c
         # Initialize the scope variables that are available to the executed
         # Python script. At this point this includes only the client to access
         # and manipulate datasets in the undelying datastore
