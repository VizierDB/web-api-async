# Copyright (C) 2017-2019 New York University,
#                         University at Buffalo,
#                         Illinois Institute of Technology.
#
# Licensed under the Apache License, Version 2.0 (the "License");
# you may not use this file except in compliance with the License.
# You may obtain a copy of the License at
#
#     http://www.apache.org/licenses/LICENSE-2.0
#
# Unless required by applicable law or agreed to in writing, software
# distributed under the License is distributed on an "AS IS" BASIS,
# WITHOUT WARRANTIES OR CONDITIONS OF ANY KIND, either express or implied.
# See the License for the specific language governing permissions and
# limitations under the License.

"""Task processor for commands in the plot package."""
from typing import Optional

from vizier.core.util import is_valid_name
from vizier.engine.packages.plot.query import ChartQuery
from vizier.view.chart import ChartViewHandle
from vizier.engine.task.processor import ExecResult, TaskProcessor
from vizier.viztrail.module.output import ModuleOutputs, ChartOutput
from vizier.viztrail.module.provenance import ModuleProvenance
from vizier.viztrail.command import ModuleArguments
from vizier.engine.task.base import TaskContext
from vizier.datastore.dataset import DatasetHandle

import vizier.engine.packages.base as pckg
import vizier.engine.packages.plot.base as cmd


class PlotProcessor(TaskProcessor):
    """Implmentation of the task processor for the plot package."""
    def compute(self, 
            command_id: str, 
            arguments: ModuleArguments, 
            context: TaskContext
        ) -> ExecResult:
        """Compute results for the given plot command using the set of user-
        provided arguments and the current database state. Return an execution
        result is case of success or error.

        At this point there is only one plot command in the package.

        Parameters
        ----------
        command_id: string
            Unique identifier for a command in a package declaration
        arguments: vizier.viztrail.command.ModuleArguments
            User-provided command arguments
        context: vizier.engine.task.base.TaskContext
            Context in which a task is being executed

        Returns
        -------
        vizier.engine.task.processor.ExecResult
        """
        if command_id == cmd.PLOT_SIMPLE_CHART:
            return self.compute_simple_chart(
                args=arguments,
                context=context
            )
        else:
            raise ValueError('unknown plot command \'' + str(command_id) + '\'')

    def compute_simple_chart(self, 
            args: ModuleArguments, 
            context: TaskContext
        ) -> ExecResult:
        """Execute simple chart command.

        Parameters
        ----------
        args: vizier.viztrail.command.ModuleArguments
            User-provided command arguments
        context: vizier.engine.task.base.TaskContext
            Context in which a task is being executed

        Returns
        -------
        vizier.engine.task.processor.ExecResult
        """
        # Get dataset name and the associated dataset. This will raise an
        # exception if the dataset name is unknown.
        ds_name = args.get_value(pckg.PARA_DATASET)
        ds = context.get_dataset(ds_name)
        # Get user-provided name for the new chart and verify that it is a
        # valid name
        chart_name = args.get_value(pckg.PARA_NAME, default_value=ds_name+' Plot') 
        if chart_name == '' or chart_name is None:
            chart_name = ds_name+' Plot'
        if not is_valid_name(chart_name):
            raise ValueError('invalid chart name \'' + str(chart_name) + '\'')
        chart_args = args.get_value(cmd.PARA_CHART)
        chart_type = chart_args.get_value(cmd.PARA_CHART_TYPE)
        grouped_chart = chart_args.get_value(cmd.PARA_CHART_GROUPED)
        # Create a new chart view handle and add the series definitions
        view = ChartViewHandle(
            dataset_name=ds_name,
            chart_name=chart_name,
            chart_type=chart_type,
            grouped_chart=grouped_chart
        )
        # The data series index for x-axis values is optional
        if args.has(cmd.PARA_XAXIS):
            x_axis = args.get_value(cmd.PARA_XAXIS)
            # X-Axis column may be empty. In that case, we ignore the
            # x-axis spec
            add_data_series(
                args=x_axis,
                view=view,
                dataset=ds,
                col_arg_id=cmd.PARA_XAXIS_COLUMN,
                range_arg_id=cmd.PARA_XAXIS_RANGE
            )
            view.x_axis = 0
        # Definition of data series. Each series is a pair of column
        # identifier and a printable label.
        for data_series in args.get_value(cmd.PARA_SERIES):
            add_data_series(
                args=data_series,
                view=view,
                dataset=ds
            )
        # Execute the query and get the result
        (rows, caveats) = ChartQuery.exec_query(ds, view)
        # Add chart view handle as module output
        return ExecResult(
            outputs=ModuleOutputs(stdout=[ChartOutput(view=view, rows=rows, caveats=caveats)]),
            provenance=ModuleProvenance(
                read={ds_name: ds.identifier},
                write=dict(),
<<<<<<< HEAD
                charts=[(chart_name, view)]
=======
                charts=[(view.chart_name.lower(), view)]
>>>>>>> 738e5828
            )
        )


# ------------------------------------------------------------------------------
# Helper Methods
# ------------------------------------------------------------------------------

def add_data_series(
        args: ModuleArguments, 
        view: ChartViewHandle, 
        dataset: DatasetHandle, 
        default_label: Optional[str] = None, 
        col_arg_id: str = cmd.PARA_SERIES_COLUMN, 
        range_arg_id: str = cmd.PARA_SERIES_RANGE
    ) -> None:
    """Add a data series handle to a given chart view handle. Expects a data
    series specification and a dataset descriptor.

    Parameters
    ----------
    args: vizier.viztrail.command.ModuleArguments
        User-provided command line arguments for the series object
    view: vizier.plot.view.ChartViewHandle
        Chart view handle
    dataset: vizier.datastore.base.DatasetHandle
        Dataset handle
    default_label: string, optional
        Default label for dataseries if not given in the specification.
    """
    col_id = args.get_value(col_arg_id)
    # Get column index to ensure that the column exists. Will raise
    # an exception if c_name does not specify a valid column.
    c_name = dataset.column_by_id(col_id).name
    if args.has(cmd.PARA_SERIES_LABEL) and not args.get_value(cmd.PARA_SERIES_LABEL) is None:
        s_label = args.get_value(cmd.PARA_SERIES_LABEL)
        if s_label.strip() == '':
            s_label = default_label if not default_label is None else c_name
    else:
        s_label = default_label if not default_label is None else c_name
    # Check for range specifications. Expect string of format int or
    # int:int with the second value being greater or equal than
    # the first.
    range_start = None
    range_end = None
    if args.has(range_arg_id) and not args.get_value(range_arg_id) is None:
        s_range = args.get_value(range_arg_id).strip()
        if s_range != '':
            pos = s_range.find(':')
            if pos > 0:
                range_start = int(s_range[:pos])
                range_end = int(s_range[pos+1:])
                if range_start > range_end:
                    raise ValueError('invalid range \'' + s_range + '\'')
            else:
                range_start = int(s_range)
                range_end = range_start
            if range_start < 0 or range_end < 0:
                raise ValueError('invalid range \'' + s_range + '\'')
    view.add_series(
        column=col_id,
        label=s_label,
        range_start=range_start,
        range_end=range_end
    )<|MERGE_RESOLUTION|>--- conflicted
+++ resolved
@@ -132,11 +132,7 @@
             provenance=ModuleProvenance(
                 read={ds_name: ds.identifier},
                 write=dict(),
-<<<<<<< HEAD
-                charts=[(chart_name, view)]
-=======
                 charts=[(view.chart_name.lower(), view)]
->>>>>>> 738e5828
             )
         )
 
