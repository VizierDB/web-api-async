--- conflicted
+++ resolved
@@ -260,17 +260,14 @@
 # Command Declaration
 # ------------------------------------------------------------------------------
 
-<<<<<<< HEAD
 def command_declaration(identifier, 
         name: Optional[str] = None, 
+        suggest: bool = False, 
         description: Optional[str] = None, 
         group_id: Optional[str] = None, 
         parameters: Optional[List[Dict[str, Any]]] = None, 
         format: List[Dict[str,Any]] = None
     ) -> Dict[str, Any]:
-=======
-def command_declaration(identifier, name=None, suggest=False, description=None, group_id=None, parameters=None, format=None):
->>>>>>> 5010b04d
     """Create a dictionary containing a package command declaration.
 
     Parameters
@@ -692,16 +689,13 @@
     """Command declaration contains an index of command parameter declarations
     and the command format declaration.
     """
-<<<<<<< HEAD
     def __init__(self, 
             identifier: str, 
             name: str, 
             paramaters: List[Dict[str,Any]], 
             format: List[Dict[str,Any]], 
+            suggest: bool = False,
             description: Optional[str] = None):
-=======
-    def __init__(self, identifier, name, paramaters, format, suggest=False, description=None):
->>>>>>> 5010b04d
         """Initialize the index from a given list of paramater declarations.
 
         Parameters
