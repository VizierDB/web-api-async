# Copyright (C) 2017-2019 New York University,
#                         University at Buffalo,
#                         Illinois Institute of Technology.
#
# Licensed under the Apache License, Version 2.0 (the "License");
# you may not use this file except in compliance with the License.
# You may obtain a copy of the License at
#
#     http://www.apache.org/licenses/LICENSE-2.0
#
# Unless required by applicable law or agreed to in writing, software
# distributed under the License is distributed on an "AS IS" BASIS,
# WITHOUT WARRANTIES OR CONDITIONS OF ANY KIND, either express or implied.
# See the License for the specific language governing permissions and
# limitations under the License.

"""
Implementation of the task processor that executes commands that
are defined in the `pipeline` package.
"""

import math
import sys
from vizier.engine.task.processor import ExecResult, TaskProcessor
from vizier.api.webservice import server
from vizier.viztrail.module.output import ModuleOutputs, DatasetOutput, TextOutput
from vizier.viztrail.module.provenance import ModuleProvenance
from vizier.datastore.dataset import DATATYPE_VARCHAR, DatasetDescriptor, DatasetColumn, DatasetRow
from vizier.datastore.mimir.dataset import MimirDatasetColumn
import vizier.engine.packages.pipeline.base as cmd
import vizier.mimir as mimir
from sklearn.metrics import accuracy_score
from sklearn.preprocessing import LabelEncoder
import pandas as pd
import numpy as np


class PipelineProcessor(TaskProcessor):
    """
    Implementation of the task processor for the pipeline package.
    """

    def __init__(self):
        pass

    def save_context(self, context, notebook_context, keys, values):
        """
        Save a list of keys and corresponding values in a database for carrying context across cells.
        TODO: Lists and strings as values seem to throw vizier off, using keys to represent both keys 
        and values for now. This should be fixed as soon as lists and strings are supported, the current
        handling is just ugly haha. 
        """

        def save_pair(rows, key: str, value: int):
            """
            Save a specific key-value pair
            """

            is_key_present = False
            for i, row in enumerate(rows):
                if row.values[0] == key:
                    is_key_present = True
                    row[i] = DatasetRow(
                        identifier=notebook_context.max_row_id()+1,
                        values=[key, value]
                    )
                    break
            if not is_key_present:
                rows.append(
                    DatasetRow(
                        identifier=notebook_context.max_row_id()+1,
                        values=[key, value]
                    )
                )

        rows = notebook_context.fetch_rows()

        seen = set()
        for key, value in zip(keys, values):
            if key not in seen:
                save_pair(rows, key, value)
            seen.add(key)

        ds = context.datastore.create_dataset(
            columns=notebook_context.columns,
            rows=rows,
            annotations=notebook_context.annotations
        )

<<<<<<< HEAD
        return ds
=======
    def get_notebook_context(self, context):
        notebook_context = None
        if cmd.CONTEXT_DATABASE_NAME in context.datasets:
            notebook_context = context.get_dataset(cmd.CONTEXT_DATABASE_NAME)
        else:
           notebook_context = context.datastore.create_dataset(
                columns = [
                    MimirDatasetColumn(
                        identifier=0,
                        name_in_dataset='ctx_key',
                        data_type=DATATYPE_VARCHAR
                    ),
                    MimirDatasetColumn(
                        identifier=1,
                        name_in_dataset='ctx_value',
                        data_type=DATATYPE_VARCHAR
                    )
                    ],
                rows = [],
                human_readable_name = cmd.CONTEXT_DATABASE_NAME
            )
        return notebook_context
>>>>>>> b24b477e

    def compute(self, command_id, arguments, context):

        outputs = ModuleOutputs()
        provenance = ModuleProvenance(
            read={},
            write={}
        )
        output_ds_name = ""
<<<<<<< HEAD

        if command_id == cmd.CREATE_CONTEXT:

            if cmd.CONTEXT_DATABASE_NAME not in context.datasets:
                # create the context dataset
                dummy_row = DatasetRow()
                dummy_row.values = ["", ""]
                ds = context.datastore.create_dataset(
                    columns=[DatasetColumn(name="k"), DatasetColumn(name="v")],
                    rows=[dummy_row]
                )
                provenance.write[cmd.CONTEXT_DATABASE_NAME] = ds

                return ExecResult(
                    outputs=outputs,
                    provenance=provenance
                )

        if cmd.CONTEXT_DATABASE_NAME not in context.datasets:
            outputs.stdout.append(TextOutput(
                "Please add a Create Context cell before creating this cell."))
            return ExecResult(
                outputs=outputs,
                provenance=provenance
            )

        notebook_context = context.get_dataset(cmd.CONTEXT_DATABASE_NAME)
=======
        notebook_context = self.get_notebook_context(context)
>>>>>>> b24b477e

        if command_id == cmd.SELECT_TRAINING or command_id == cmd.SELECT_TESTING:

            input_ds_name = arguments.get_value(cmd.PARA_INPUT_DATASET).lower()

            input_dataset = context.get_dataset(input_ds_name)
            sample_mode = None

            if input_dataset is None:
                raise ValueError('unknown dataset \'' + input_ds_name + '\'')

            def get_sample_mode(mode, sampling_rate):
                if sampling_rate > 1.0 or sampling_rate < 0.0:
                    raise Exception(
                        "Sampling rate must be between 0.0 and 1.0")
                return {
                    "mode": mode,
                    "probability": sampling_rate
                }

            if command_id == cmd.SELECT_TRAINING:
                output_ds_name = (input_ds_name + cmd.TRAINING_SUFFIX).lower()

            elif command_id == cmd.SELECT_TESTING:
                output_ds_name = (input_ds_name + cmd.TESTING_SUFFIX).lower()

            sample_mode = get_sample_mode(cmd.SAMPLING_MODE_UNIFORM_PROBABILITY, float(
                arguments.get_value(cmd.PARA_SAMPLING_RATE)))

            mimir_table_names = dict()
            for ds_name_o in context.datasets:
                dataset_id = context.datasets[ds_name_o]
                dataset = context.datastore.get_dataset(dataset_id)
                if dataset is None:
                    raise ValueError('unknown dataset \'' + ds_name_o + '\'')
                mimir_table_names[ds_name_o] = dataset.table_name
                
            view_name, dependencies = mimir.createView(
                mimir_table_names,
                'SELECT * FROM ' + str(input_ds_name)
            )
            sample_view_id = mimir.createSample(
                view_name,
                sample_mode
            )

            row_count = mimir.countRows(sample_view_id)

            # Register the view with Vizier
            ds = context.datastore.register_dataset(
                table_name=sample_view_id,
                columns=input_dataset.columns,
                row_counter=row_count
            )

            ds_output = server.api.datasets.get_dataset(
                project_id=context.project_id,
                dataset_id=ds.identifier,
                offset=0,
                limit=10
            )

            ds_output['name'] = output_ds_name
            outputs.stdout.append(DatasetOutput(ds_output))

<<<<<<< HEAD
            # Record Reads and writes
            provenance.read[input_ds_name] = input_dataset.identifier

            provenance.write[output_ds_name] = DatasetDescriptor(
                identifier=ds.identifier,
                columns=ds.columns,
                row_count=ds.row_count
=======
            dependencies = dict(
                (dep_name.lower(), context.datasets.get(dep_name.lower(), None))
                for dep_name in dependencies
            )
            ## Record Reads and writes
            provenance = ModuleProvenance(
                read=dependencies,
                write={
                    output_ds_name: DatasetDescriptor(
                        identifier=ds.identifier,
                        columns=ds.columns,
                        row_count=ds.row_count
                    )
                }
>>>>>>> b24b477e
            )

        elif command_id == cmd.SELECT_MODEL:

            def parse_loss_function(loss_function_argument):
                _, loss_function = loss_function_argument.split(": ")
                return loss_function

            classifier = arguments.get_value(cmd.PARA_MODEL)
            loss_function_argument = arguments.get_value(
                cmd.PARA_LOSS_FUNCTION)
            loss_function = parse_loss_function(loss_function_argument)

            outputs.stdout.append(TextOutput(
                "{} selected for classification. Loss function selected: {}".format(classifier, loss_function)))

            # TODO: change as soon as Vizier supports strings/integers
            # The context is currently saved using prefixes to denote the key followed by
            # the value separated by an underscore :'(

            ds = self.save_context(context, notebook_context, [
                                   "model_" + classifier, "loss_" + loss_function], [0, 0])

            provenance.write[cmd.CONTEXT_DATABASE_NAME] = DatasetDescriptor(
                identifier=ds.identifier,
                columns=ds.columns,
                row_count=ds.row_count
            )

        elif command_id == cmd.SELECT_PREDICTION_COLUMNS:

            input_ds_name = arguments.get_value(cmd.PARA_INPUT_DATASET).lower()
            input_dataset = context.get_dataset(input_ds_name)

            columns = arguments.get_value(cmd.PARA_COLUMNS)
            outputs.stdout.append(TextOutput(
                "Input columns selected for prediction. "))

            # since saving lists was a problem and keys need to be unique,
            # input columns are saved as multiple keys with the prefix 'column_'
            # TODO: fix as soon as lists/strings are supported :'(
            ds = self.save_context(context, notebook_context, [
                                   "column_" + str(column.arguments['columns_column']) for column in columns], [0 for column in columns])

            provenance.read[input_ds_name] = input_dataset.identifier
            provenance.write[cmd.CONTEXT_DATABASE_NAME] = DatasetDescriptor(
                identifier=ds.identifier,
                columns=ds.columns,
                row_count=ds.row_count
            )

        elif command_id == cmd.SELECT_LABEL_COLUMN:

            input_ds_name = arguments.get_value(cmd.PARA_INPUT_DATASET).lower()
            input_dataset = context.get_dataset(input_ds_name)
            label_column = arguments.get_value(cmd.PARA_LABEL_COLUMN)

            outputs.stdout.append(TextOutput(
                "Column {} selected as the label column. ".format(label_column)))

            ds = self.save_context(context, notebook_context, [
                                   "label"], [label_column])

            provenance.read[input_ds_name] = input_dataset.identifier
            provenance.write[cmd.CONTEXT_DATABASE_NAME] = DatasetDescriptor(
                identifier=ds.identifier,
                columns=ds.columns,
                row_count=ds.row_count
            )

        elif command_id == cmd.SELECT_ACCURACY_METRIC:

            input_ds_name = arguments.get_value(cmd.PARA_INPUT_DATASET).lower()
            input_dataset = context.get_dataset(input_ds_name)

            training_sample = context.get_dataset(
                input_ds_name + cmd.TRAINING_SUFFIX)
            testing_sample = context.get_dataset(
                input_ds_name + cmd.TESTING_SUFFIX)

            def parse_context(saved_context):
                model, loss_function, input_columns, output_column = '', '', [], ''
                for k, v in saved_context:
                    if not k:
                        continue
                    elif "model_" in k:
                        model = k.split("model_")[1]
                    elif "loss_" in k:
                        loss_function = k.split("loss_")[1]
                    elif "column_" in k:
                        colnum = k.split("column_")[1]
                        input_columns.append(int(colnum))
                    elif "label" in k:
                        output_column = v
                return model, loss_function, input_columns, output_column

            saved_context = [
                row.values for row in notebook_context.fetch_rows()]
            model, loss_function, input_columns, output_column = parse_context(
                saved_context)

            input_columns = [input_dataset.column_by_id(
                column).name.lower() for column in input_columns]
            output_column = input_dataset.column_by_id(
                output_column).name.lower()

            try:
                # Convert the user friendly loss function name to the one used in sklearn
                loss_function = cmd.loss_function_mapping[loss_function]

                # Construct the model using the loss function
                if model == "Neural Network":
                    model = cmd.model_mapping[model](solver=loss_function)
                elif model == "Random Forest Classifier" or model == "Decision Tree Classifier":
                    model = cmd.model_mapping[model](criterion=loss_function)
                else:
                    model = cmd.model_mapping[model](loss=loss_function)

            except:
                outputs.stdout.append(TextOutput(
                    "Incorrect model/loss function combination chosen. "))

            training_values = []
            testing_values = []

            for row in training_sample.fetch_rows():
                values = [value for index, value in enumerate(row.values)]
                training_values.append(values)

            for row in testing_sample.fetch_rows():
                values = [value for index, value in enumerate(row.values)]
                testing_values.append(row.values)

            def process(df, columns, label_column):

                le = LabelEncoder()

                for column in columns:
                    num_unique_columns = df[column].nunique()
                    if num_unique_columns < cmd.CATEGORICAL_THRESHOLD:
                        # Categorize variables
                        le.fit(df[column])
                        df[column] = le.transform(df[column])

                labels = df[label_column].to_numpy()

                # Remove all columns except the ones selected
                df = df[columns]

                df = df.to_numpy()

                return df, labels

            df_training = pd.DataFrame(np.array(training_values), columns=[
                                       col.name.lower() for col in training_sample.columns])
            df_training, training_labels = process(
                df_training, input_columns, output_column)

            df_testing = pd.DataFrame(np.array(testing_values), columns=[
                                      col.name.lower() for col in testing_sample.columns])
            df_testing, testing_labels = process(
                df_testing, input_columns, output_column)

            try:

                # Train the model using the label column selected on the training dataset without the label column
                model.fit(df_training, training_labels)

                # Predict labels using the testing dataset without the label column
                predictions = model.predict(df_testing)

                # Use the number of mismatched labels as a measure of the accuracy for the classification task
                score = accuracy_score(testing_labels, predictions)

                outputs.stdout.append(TextOutput(
                    "Accuracy score: {}%".format(str(round(score*100, 2)))))

            except ValueError as e:
                outputs.stdout.append(TextOutput(
                    "ERROR: Please choose numerical or categorical columns only"))

            finally:
                provenance.read[input_ds_name] = input_dataset.identifier
                provenance.read[input_ds_name +
                                cmd.TRAINING_SUFFIX] = training_sample.identifier
                provenance.read[input_ds_name +
                                cmd.TESTING_SUFFIX] = testing_sample.identifier

        else:
            raise Exception("Unknown pipeline command: {}".format(command_id))

        return ExecResult(
            outputs=outputs,
            provenance=provenance
        )<|MERGE_RESOLUTION|>--- conflicted
+++ resolved
@@ -87,9 +87,8 @@
             annotations=notebook_context.annotations
         )
 
-<<<<<<< HEAD
         return ds
-=======
+        
     def get_notebook_context(self, context):
         notebook_context = None
         if cmd.CONTEXT_DATABASE_NAME in context.datasets:
@@ -112,7 +111,6 @@
                 human_readable_name = cmd.CONTEXT_DATABASE_NAME
             )
         return notebook_context
->>>>>>> b24b477e
 
     def compute(self, command_id, arguments, context):
 
@@ -122,37 +120,8 @@
             write={}
         )
         output_ds_name = ""
-<<<<<<< HEAD
-
-        if command_id == cmd.CREATE_CONTEXT:
-
-            if cmd.CONTEXT_DATABASE_NAME not in context.datasets:
-                # create the context dataset
-                dummy_row = DatasetRow()
-                dummy_row.values = ["", ""]
-                ds = context.datastore.create_dataset(
-                    columns=[DatasetColumn(name="k"), DatasetColumn(name="v")],
-                    rows=[dummy_row]
-                )
-                provenance.write[cmd.CONTEXT_DATABASE_NAME] = ds
-
-                return ExecResult(
-                    outputs=outputs,
-                    provenance=provenance
-                )
-
-        if cmd.CONTEXT_DATABASE_NAME not in context.datasets:
-            outputs.stdout.append(TextOutput(
-                "Please add a Create Context cell before creating this cell."))
-            return ExecResult(
-                outputs=outputs,
-                provenance=provenance
-            )
-
-        notebook_context = context.get_dataset(cmd.CONTEXT_DATABASE_NAME)
-=======
+        
         notebook_context = self.get_notebook_context(context)
->>>>>>> b24b477e
 
         if command_id == cmd.SELECT_TRAINING or command_id == cmd.SELECT_TESTING:
 
@@ -218,7 +187,6 @@
             ds_output['name'] = output_ds_name
             outputs.stdout.append(DatasetOutput(ds_output))
 
-<<<<<<< HEAD
             # Record Reads and writes
             provenance.read[input_ds_name] = input_dataset.identifier
 
@@ -226,22 +194,6 @@
                 identifier=ds.identifier,
                 columns=ds.columns,
                 row_count=ds.row_count
-=======
-            dependencies = dict(
-                (dep_name.lower(), context.datasets.get(dep_name.lower(), None))
-                for dep_name in dependencies
-            )
-            ## Record Reads and writes
-            provenance = ModuleProvenance(
-                read=dependencies,
-                write={
-                    output_ds_name: DatasetDescriptor(
-                        identifier=ds.identifier,
-                        columns=ds.columns,
-                        row_count=ds.row_count
-                    )
-                }
->>>>>>> b24b477e
             )
 
         elif command_id == cmd.SELECT_MODEL:
