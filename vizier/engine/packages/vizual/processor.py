--- conflicted
+++ resolved
@@ -31,22 +31,12 @@
 import vizier.engine.packages.vizual.api.base as apibase
 from vizier.viztrail.command import ARG_ID, ARG_VALUE, ModuleArguments
 from vizier.config.app import AppConfig
-<<<<<<< HEAD
 from vizier.engine.task.base import TaskContext
 from vizier.engine.packages.vizual.api.base import VizualApi, VizualApiResult
-=======
-
->>>>>>> cbcdcc27
 
 """Property defining the API class if instantiated from dictionary."""
 PROPERTY_API = 'api'
 
-<<<<<<< HEAD
-=======
-config = AppConfig()
-
-
->>>>>>> cbcdcc27
 class VizualTaskProcessor(TaskProcessor):
     """Implmentation of the task processor for the vizual package. The processor
     uses an instance of the vizual API to allow running on different types of
@@ -265,10 +255,7 @@
         # dictionary of datasets in the context. Will raise exception if the
         # specified dataset does not exist.
         ds_name = args.get_value(pckg.PARA_DATASET).lower()
-<<<<<<< HEAD
         # verify that the dataset exists
-=======
->>>>>>> cbcdcc27
         context.get_dataset(ds_name)
         datasets = dict(context.datasets)
         del datasets[ds_name]
@@ -435,15 +422,9 @@
             url = source_desc[pckg.FILE_URL]
         else:
             raise ValueError('invalid source descriptor')
-<<<<<<< HEAD
-        username = source_desc[pckg.FILE_USERNAME] if pckg.FILE_USERNAME in source_desc else None
-        password = source_desc[pckg.FILE_PASSWORD] if pckg.FILE_PASSWORD in source_desc else None
-        reload = source_desc[pckg.FILE_RELOAD] if pckg.FILE_RELOAD in source_desc else True
-=======
         username = source_desc.get(pckg.FILE_USERNAME)
         password = source_desc.get(pckg.FILE_PASSWORD)
         reload = source_desc.get(pckg.FILE_RELOAD, False)
->>>>>>> cbcdcc27
         load_format = args.get_value(cmd.PARA_LOAD_FORMAT)
         detect_headers = args.get_value(
             cmd.PARA_DETECT_HEADERS,
@@ -459,7 +440,6 @@
             for option in options:
                 load_opt_key = option.get_value(cmd.PARA_LOAD_OPTION_KEY)
                 load_opt_val = option.get_value(cmd.PARA_LOAD_OPTION_VALUE)
-<<<<<<< HEAD
                 m_opts.append({'name':load_opt_key, 'value':load_opt_val})
 
         proposed_schema = [
@@ -470,9 +450,6 @@
             for column 
             in args.get_value(cmd.PARA_SCHEMA, raise_error=False, default_value=[])
         ]
-=======
-                m_opts.append({'name': load_opt_key,  'value': load_opt_val})
->>>>>>> cbcdcc27
         # Execute load command.
         result: VizualApiResult = self.api.load_dataset(
             datastore=context.datastore,
@@ -487,7 +464,6 @@
             password=password,
             resources=context.resources,
             reload=reload,
-<<<<<<< HEAD
             human_readable_name = ds_name.upper(),
             proposed_schema = proposed_schema
         )
@@ -522,34 +498,6 @@
             provenance=ModuleProvenance(
                 read=dict(), # need to explicitly declare a lack of dependencies
                 write={ds_name: result.dataset},
-=======
-            human_readable_name=ds_name.upper()
-        )
-        # Delete the uploaded file (of load was from file). A reference to the
-        # created dataset is in the resources and will be used if the module is
-        # re-executed.
-        # if not file_id is None:
-        #    context.filestore.delete_file(file_id)
-        ds = DatasetDescriptor(
-            identifier=result.dataset.identifier,
-            columns=result.dataset.columns,
-            row_count=result.dataset.row_count
-        )
-        ds_output = server.api.datasets.get_dataset(
-            project_id=context.project_id,
-            dataset_id=ds.identifier,
-            offset=0,
-            limit=10
-        )
-        ds_output['name'] = ds_name
-        return ExecResult(
-            outputs=ModuleOutputs(
-                stdout=[DatasetOutput(ds_output)]
-            ),
-            provenance=ModuleProvenance(
-                read=dict(),  # explicitly declare a lack of dependencies
-                write={ds_name: ds},
->>>>>>> cbcdcc27
                 resources=result.resources
             ),
             updated_arguments = updated_args
@@ -576,15 +524,9 @@
         if not is_valid_name(ds_name):
             raise ValueError('invalid dataset name \'' + ds_name + '\'')
         try:
-<<<<<<< HEAD
             result = self.api.empty_dataset(
                 datastore = context.datastore,
                 filestore = context.filestore
-=======
-            ds = self.api.empty_dataset(
-                datastore=context.datastore,
-                filestore=context.filestore
->>>>>>> cbcdcc27
             )
             provenance = ModuleProvenance(
                 write={
@@ -677,14 +619,10 @@
             for option in options:
                 unload_opt_key = option.get_value(cmd.PARA_UNLOAD_OPTION_KEY)
                 unload_opt_val = option.get_value(cmd.PARA_UNLOAD_OPTION_VALUE)
-<<<<<<< HEAD
-                m_opts.append({'name':unload_opt_key, 'value':unload_opt_val})
-=======
                 m_opts.append({
                     'name': unload_opt_key,
                     'value': unload_opt_val
                 })
->>>>>>> cbcdcc27
         # Execute load command.
         dataset = context.get_dataset(ds_name)
         result = self.api.unload_dataset(
