--- conflicted
+++ resolved
@@ -274,7 +274,6 @@
         )
         return VizualApiResult(ds)
 
-<<<<<<< HEAD
     def load_dataset(self, 
         datastore: Datastore, 
         filestore: Filestore, 
@@ -291,13 +290,6 @@
         human_readable_name: Optional[str] = None,
         proposed_schema: List[Tuple[str,str]] = []
     ) -> VizualApiResult:
-=======
-    def load_dataset(
-        self, datastore, filestore, file_id=None, url=None, detect_headers=True,
-        infer_types='none', load_format='csv', options=[], username=None,
-        password=None, resources=None, reload=False, human_readable_name=None
-    ):
->>>>>>> cbcdcc27
         """Create (or load) a new dataset from a given file or Uri. It is
         guaranteed that either the file identifier or the url are not None but
         one of them will be None. The user name and password may only be given
@@ -320,8 +312,8 @@
             Identifier for a web resource
         detect_headers: bool, optional
             Detect column names in loaded file if True
-        infer_types: string, optional
-            Infer column types for loaded dataset if selected a profiler.
+        infer_types: bool, optional
+            infer_types: Infer column types for loaded dataset if True
         load_format: string, optional
             Format identifier
         options: list, optional
