--- conflicted
+++ resolved
@@ -210,7 +210,6 @@
                 pckg.variable_format(PARA_POSITION)
             ]
         ),
-<<<<<<< HEAD
         # pckg.command_declaration(
         #     identifier=VIZUAL_LOAD,
         #     name='Load Dataset',
@@ -270,14 +269,26 @@
         #             parent=PARA_SCHEMA,
         #             required=False
         #         ),
-        #         pckg.parameter_declaration(
-        #             PARA_INFER_TYPES,
-        #             name='Infer Types',
-        #             data_type=pckg.DT_BOOL,
-        #             index=6,
-        #             default_value=True,
-        #             required=False
-        #         ),
+        # pckg.parameter_declaration(
+        #     PARA_INFER_TYPES,
+        #     name='Infer Types',
+        #     data_type=pckg.DT_STRING,
+        #     values=[
+        #         pckg.enum_value(value='none', text='Do not infer data types', is_default=True),
+        #         pckg.enum_value(value='datamartprofiler', text='Datamart Profiler'),
+        #         pckg.enum_value(value='mimirprofiler', text='Mimir Profiler')
+        #     ],
+        #     index=3,
+        #     required=True
+        # ),
+        # pckg.parameter_declaration(
+        #     PARA_INFER_TYPES,
+        #     name='Infer Types',
+        #     data_type=pckg.DT_BOOL,
+        #     index=3,
+        #     default_value=True,
+        #     required=False
+        # ),
         #         pckg.parameter_declaration(
         #             PARA_DETECT_HEADERS,
         #             name='File Has Headers',
@@ -379,164 +390,6 @@
         #         pckg.variable_format(PARA_UNLOAD_FORMAT)
         #     ]
         # ),
-=======
-        pckg.command_declaration(
-            identifier=VIZUAL_LOAD,
-            name='Load Dataset',
-            parameters=[
-                pckg.parameter_declaration(
-                    identifier=pckg.PARA_NAME,
-                    name='Dataset Name',
-                    data_type=pckg.DT_STRING,
-                    index=0
-                ),
-                pckg.parameter_declaration(
-                    identifier=PARA_FILE,
-                    name='Source File',
-                    data_type=pckg.DT_FILE_ID,
-                    index=1
-                ),
-                pckg.parameter_declaration(
-                    PARA_LOAD_FORMAT,
-                    name='Load Format',
-                    data_type=pckg.DT_STRING,
-                    values=[
-                        pckg.enum_value(value='csv', text='CSV', is_default=True),
-                        pckg.enum_value(value='json', text='JSON'),
-                        pckg.enum_value(value='mimir.exec.spark.datasource.pdf', text='PDF'),
-                        pckg.enum_value(value='mimir.exec.spark.datasource.google.spreadsheet', text='Google Sheet'),
-                        pckg.enum_value(value='com.databricks.spark.xml', text='XML'),
-                        pckg.enum_value(value='com.crealytics.spark.excel', text='Excel'),
-                        pckg.enum_value(value='jdbc', text='JDBC Source'),
-                        pckg.enum_value(value='text', text='Text'),
-                        pckg.enum_value(value='parquet', text='Parquet'),
-                        pckg.enum_value(value='orc', text='ORC')
-                    ],
-                    index=2,
-                    required=True
-                ),
-                pckg.parameter_declaration(
-                    PARA_INFER_TYPES,
-                    name='Infer Types',
-                    data_type=pckg.DT_STRING,
-                    values=[
-                        pckg.enum_value(value='none', text='Do not infer data types', is_default=True),
-                        pckg.enum_value(value='datamartprofiler', text='Datamart Profiler'),
-                        pckg.enum_value(value='mimirprofiler', text='Mimir Profiler')
-                    ],
-                    index=3,
-                    required=True
-                ),
-                # pckg.parameter_declaration(
-                #     PARA_INFER_TYPES,
-                #     name='Infer Types',
-                #     data_type=pckg.DT_BOOL,
-                #     index=3,
-                #     default_value=True,
-                #     required=False
-                # ),
-                pckg.parameter_declaration(
-                    PARA_DETECT_HEADERS,
-                    name='Detect Headers',
-                    data_type=pckg.DT_BOOL,
-                    index=4,
-                    default_value=True,
-                    required=False
-                ),
-                pckg.parameter_declaration(
-                    PARA_LOAD_DSE,
-                    name='Data Source Error Annotations',
-                    data_type=pckg.DT_BOOL,
-                    index=5,
-                    required=False
-                ),
-                pckg.parameter_declaration(
-                    PARA_LOAD_OPTIONS,
-                    name='Load Options',
-                    data_type=pckg.DT_LIST,
-                    index=6,
-                    required=False
-                ),
-                pckg.parameter_declaration(
-                    PARA_LOAD_OPTION_KEY,
-                    name='Option Key',
-                    data_type=pckg.DT_STRING,
-                    index=7,
-                    parent=PARA_LOAD_OPTIONS,
-                    required=False
-                ),
-                pckg.parameter_declaration(
-                    PARA_LOAD_OPTION_VALUE,
-                    name='Option Value',
-                    data_type=pckg.DT_STRING,
-                    index=8,
-                    parent=PARA_LOAD_OPTIONS,
-                    required=False
-                )
-            ],
-            format=[
-                pckg.constant_format('LOAD'),
-                pckg.constant_format('DATASET'),
-                pckg.variable_format(pckg.PARA_NAME),
-                pckg.constant_format('FROM'),
-                pckg.variable_format(PARA_FILE)
-            ]
-        ),
-        pckg.command_declaration(
-            identifier=VIZUAL_UNLOAD,
-            name='Unload Dataset',
-            parameters=[
-                pckg.para_dataset(0),
-                pckg.parameter_declaration(
-                    PARA_UNLOAD_FORMAT,
-                    name='Unload Format',
-                    data_type=pckg.DT_STRING,
-                    values=[
-                        pckg.enum_value(value='csv', text='CSV', is_default=True),
-                        pckg.enum_value(value='json', text='JSON'),
-                        pckg.enum_value(value='mimir.exec.spark.datasource.google.spreadsheet', text='Google Sheet'),
-                        pckg.enum_value(value='com.databricks.spark.xml', text='XML'),
-                        pckg.enum_value(value='com.crealytics.spark.excel', text='Excel'),
-                        pckg.enum_value(value='jdbc', text='JDBC Source'),
-                        pckg.enum_value(value='text', text='Text'),
-                        pckg.enum_value(value='parquet', text='Parquet'),
-                        pckg.enum_value(value='orc', text='ORC')
-                    ],
-                    index=1,
-                    required=True
-                ),
-                pckg.parameter_declaration(
-                    PARA_UNLOAD_OPTIONS,
-                    name='Unload Options',
-                    data_type=pckg.DT_LIST,
-                    index=2,
-                    required=False
-                ),
-                pckg.parameter_declaration(
-                    PARA_UNLOAD_OPTION_KEY,
-                    name='Option Key',
-                    data_type=pckg.DT_STRING,
-                    index=3,
-                    parent=PARA_UNLOAD_OPTIONS,
-                    required=False
-                ),
-                pckg.parameter_declaration(
-                    PARA_UNLOAD_OPTION_VALUE,
-                    name='Option Value',
-                    data_type=pckg.DT_STRING,
-                    index=4,
-                    parent=PARA_UNLOAD_OPTIONS,
-                    required=False
-                )
-            ],
-            format=[
-                pckg.constant_format('UNLOAD'),
-                pckg.variable_format(pckg.PARA_DATASET),
-                pckg.constant_format('TO'),
-                pckg.variable_format(PARA_UNLOAD_FORMAT)
-            ]
-        ),
->>>>>>> cbcdcc27
         pckg.command_declaration(
             identifier=VIZUAL_MOV_COL,
             name='Move Column',
