--- conflicted
+++ resolved
@@ -470,11 +470,7 @@
         self.backend.execute_async(
             task=task,
             command=module.command,
-<<<<<<< HEAD
             artifacts=artifacts,
-=======
-            context=task_context(datasets, dataobjects),
->>>>>>> cbcdcc27
             resources=module.provenance.resources
         )
 
@@ -818,34 +814,17 @@
             if not module.is_running:
                 # The result is false if the state of the module did not change
                 return False
-<<<<<<< HEAD
             # print("UPDATED ARGUMENTS: {}".format(result.updated_arguments))
-=======
-            # Adjust the module context
-            datasets = workflow.modules[module_index - 1].datasets if module_index > 0 else dict()
-            dataobjects = workflow.modules[module_index - 1].dataobjects if module_index > 0 else dict()
-            dsanddo = datasets.copy()
-            dsanddo.update(dataobjects)
-            context_all = provenance.get_database_state(dsanddo)
-            context_ds, context_do = provenance.split_context(context_all)
-
->>>>>>> cbcdcc27
             module.set_success(
                 finished_at=finished_at,
                 outputs=result.outputs,
                 provenance=result.provenance,
                 updated_arguments=result.updated_arguments
             )
-<<<<<<< HEAD
             context = compute_context(workflow.modules[0:module_index])
             context = result.provenance.get_database_state(context)
             print("Module {} finished at {} / Context: {} / Reads: [{}] / Writes: [{}]".format(
                 module.external_form, 
-=======
-
-            print("Module {} finished at {} / Context: {}".format(
-                module.external_form,
->>>>>>> cbcdcc27
                 finished_at,
                 context,
                 ",".join(result.provenance.read) if result.provenance.read is not None else "",
@@ -905,13 +884,8 @@
 # ------------------------------------------------------------------------------
 # Helper Methods
 # ------------------------------------------------------------------------------
-<<<<<<< HEAD
     
 def pop_task(tasks, task_id: str) -> Optional[ExtendedTaskHandle]:
-=======
-
-def pop_task(tasks, task_id):
->>>>>>> cbcdcc27
     """Remove task with given identifier and return the task handle. The result
     is None if no task with the given identifier exists.
 
