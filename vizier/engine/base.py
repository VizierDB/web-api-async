# Copyright (C) 2017-2019 New York University,
#                         University at Buffalo,
#                         Illinois Institute of Technology.
#
# Licensed under the Apache License, Version 2.0 (the "License");
# you may not use this file except in compliance with the License.
# You may obtain a copy of the License at
#
#     http://www.apache.org/licenses/LICENSE-2.0
#
# Unless required by applicable law or agreed to in writing, software
# distributed under the License is distributed on an "AS IS" BASIS,
# WITHOUT WARRANTIES OR CONDITIONS OF ANY KIND, either express or implied.
# See the License for the specific language governing permissions and
# limitations under the License.
from vizier.api.serialize import labels

"""The vizier engine defines the interface that is used by the API for creating,
deleting, and manipulating projects as well as for the orchestration of workflow
modules. Different instantiations of the engine will use different
implementations for datasores, filestores, vitrails repositories and backends.

The idea is to have a set of pre-defined 'configurations' for vizier engines
that can be used in different environments (i.e., (a) when running vizier on a
local machine, (b) with a set of celery workers, (c) running each project in
its own container, etc). The engine that is used by a vizier instance is
specified in the configuration file and loaded when the instance is started.
"""
from typing import Dict, Any, List, Optional
from datetime import datetime

from vizier.core.timestamp import get_current_time
from vizier.core.util import get_unique_identifier
from vizier.engine.controller import WorkflowController
from vizier.engine.task.base import TaskHandle
from vizier.viztrail.module.base import ModuleHandle
from vizier.viztrail.module.provenance import ModuleProvenance
from vizier.viztrail.module.timestamp import ModuleTimestamp
from vizier.viztrail.module.output import ModuleOutputs
from vizier.viztrail.command import ModuleCommand
from vizier.engine.backend.base import VizierBackend
from vizier.engine.project.cache.base import ProjectCache
from vizier.engine.packages.base import PackageIndex
from vizier.engine.task.processor import ExecResult

import vizier.viztrail.workflow as wf
import vizier.viztrail.module.base as mstate


class ExtendedTaskHandle(TaskHandle):
    """Extend task handle with additional information that is used internally
    when the state of the task changes.

    Adds branch and module identifier to the task handle as well as the
    external representation of the executed command.
    """
    def __init__(self, project_id, branch_id, module_id, controller):
        """Initialize the components of the extended task handle. Generates a
        unique identifier for the task.

        Parameters
        ----------
        project_id: string
            Unique project identifier
        branch_id: string
            Unique branch identifier
        module_id: string
            Unique module identifier
        controller: vizier.engine.base.VizierEngine
            Reference to the vizier engine
        """
        super(ExtendedTaskHandle, self).__init__(
            task_id=get_unique_identifier(),
            project_id=project_id,
            controller=controller
        )
        self.branch_id = branch_id
        self.module_id = module_id


class VizierEngine(WorkflowController):
    """Engine that is used by the API to create and manipulate projects. The
    engine maintains viztrails that represent user projects. At its base the
    engine is a wrapper around the viztrails repository and the execution
    backend. Depending on the implementation the engine may further include
    the datastore, and filestore. Different configurations for a vizier instance
    will use different classes for the wrapped objects. Each configuration
    should have a descriptive name and version information (for display purposes
    in the front-end).
    """
    def __init__(
            self, 
            name: str, 
            projects: ProjectCache, 
            backend: VizierBackend, 
            packages: Dict[str,PackageIndex]
        ):
        """Initialize the engine components.

        Parameters
        ----------
        name: string
            Descriptive name for the configuration
        projects: vizier.engine.project.cache.base.ProjectCache
            Cache for project handles
        backend: vizier.engine.backend.base.VizierBackend
            Backend to execute workflow modules
        packages: dict(vizier.engine.package.base.PackageIndex)
            Dictionary of loaded packages
        """
        self.name = name
        self.projects = projects
        self.backend = backend
        self.packages = packages
        # Maintain an internal dictionary of running tasks
        self.tasks: Dict[str,Any] = dict()

    def append_workflow_module(
            self, 
            project_id: str, 
            branch_id: str, 
            command: ModuleCommand
        ) -> Optional[ModuleHandle]:
        """Append module to the workflow at the head of the given viztrail
        branch. The modified workflow will be executed. The result is the new
        head of the branch.

        Returns the handle for the new module in the modified workflow. The
        result is None if the specified project or branch do not exist.

        Parameters
        ----------
        project_id: string
            Unique project identifier
        branch_id : string
            Unique branch identifier
        command : vizier.viztrail.command.ModuleCommand
            Specification of the command that is to be executed by the appended
            workflow module

        Returns
        -------
        vizier.viztrail.module.base.ModuleHandle
        """
        with self.backend.lock:
            # Get the handle for the specified branch
            branch = self.projects.get_branch(project_id=project_id, branch_id=branch_id)
            if branch is None:
                return None
            # Get the current database state from the last module in the current
            # branch head. At the same time we retrieve the list of modules for
            # the current head of the branch.
            head = branch.get_head()
            if head is not None and len(head.modules) > 0:
                modules = head.modules
                is_active = head.is_active
                is_error = head.modules[-1].is_error or head.modules[-1].is_canceled
            else:
                modules = list()
                is_active = False
                is_error = False
            context = compute_context(modules)
            # Get the external representation for the command
            external_form = command.to_external_form(
                command=self.packages[command.package_id].get(command.command_id),
                datasets=[ context[name] for name in context if context[name].is_dataset ]
            )
            # If the workflow is not active and the command can be executed
            # synchronously we run the command immediately and return the
            # completed workflow. Otherwise, a pending workflow is created.
            if not is_active and self.backend.can_execute(command):
                ts_start = get_current_time()
                result = self.backend.execute(
                    task=TaskHandle(
                        task_id=get_unique_identifier(),
                        project_id=project_id,
                        controller=self
                    ),
                    command=command,
                    context=context
                )
                ts = ModuleTimestamp(
                    created_at=ts_start,
                    started_at=ts_start,
                    finished_at=get_current_time()
                )
                # Depending on the execution outcome create a handle for the
                # executed module
                if result.is_success:
                    module = ModuleHandle(
                        state=mstate.MODULE_SUCCESS,
                        command=command,
                        external_form=external_form,
                        timestamp=ts,
                        outputs=result.outputs,
                        provenance=result.provenance
                    )
                else:
                    module = ModuleHandle(
                        state=mstate.MODULE_ERROR,
                        command=command,
                        external_form=external_form,
                        timestamp=ts,
                        outputs=result.outputs
                    )
                workflow = branch.append_workflow(
                    modules=modules,
                    action=wf.ACTION_APPEND,
                    command=command,
                    pending_modules=[module]
                )
            else:
                # Create new workflow by appending one module to the current
                # head of the branch. The module state is pending if the
                # workflow is active otherwise it depends on the associated
                # backend.
                if is_active:
                    state = mstate.MODULE_PENDING
                elif is_error:
                    state = mstate.MODULE_CANCELED
                else:
                    state = self.backend.next_task_state()
                workflow = branch.append_workflow(
                    modules=modules,
                    action=wf.ACTION_APPEND,
                    command=command,
                    pending_modules=[
                        ModuleHandle(
                            state=state,
                            command=command,
                            external_form=external_form
                        )
                    ]
                )
                if not is_active and not state == mstate.MODULE_CANCELED:
                    self.execute_module(
                        project_id=project_id,
                        branch_id=branch_id,
                        module=workflow.modules[-1],
                        artifacts=context
                    )
        return workflow.modules[-1]

    def cancel_exec(
            self, 
            project_id: str, 
            branch_id: str
        ) -> Optional[List[ModuleHandle]]:
        """Cancel the execution of all active modules for the head workflow of
        the given branch. Sets the status of all active modules to canceled and
        sends terminate signal to running tasks. The finished_at property is
        set to the current time. The module outputs will be empty.

        Returns the handle for the modified workflow. The result is None if the
        specified project or branch do not exist. If the specified branch
        head is None ValueError is raised.

        Parameters
        ----------
        project_id: string
            Unique project identifier
        branch_id : string
            Unique branch identifier

        Returns
        -------
        list(vizier.viztrail.module.base.ModuleHandle)
        """
        with self.backend.lock:
            # Get the handle for the head workflow of the specified branch.
            branch = self.projects.get_branch(project_id=project_id, branch_id=branch_id)
            if branch is None:
                return None
            workflow = branch.head
            if workflow is None:
                raise ValueError('empty workflow at branch head')
            # Set the state of all active modules to canceled
            first_active_module_index = None
            for i in range(len(workflow.modules)):
                module = workflow.modules[i]
                if module.is_active:
                    module.set_canceled()
                    if first_active_module_index is None:
                        first_active_module_index = i
            # Cancel all running tasks for the project branch
            for task_id in list(self.tasks.keys()):
                task = self.tasks[task_id]
                if task.project_id == project_id and task.branch_id == branch_id:
                    self.backend.cancel_task(task_id)
                    del self.tasks[task_id]
            if not first_active_module_index is None:
                return workflow.modules[first_active_module_index:]
            else:
                return list()

    def delete_workflow_module(self, project_id, branch_id, module_id):
        """Delete the module with the given identifier from the workflow at the
        head of the viztrail branch. The resulting workflow is executed and will
        be the new head of the branch.

        Returns the list of remaining modules in the modified workflow that are
        affected by the deletion. The result is None if the specified project
        or branch do not exist. Raises ValueError if the current head of the
        branch is active.

        Parameters
        ----------
        project_id: string
            Unique project identifier
        branch_id: string
            Unique branch identifier
        module_id : string
            Unique module identifier

        Returns
        -------
        list(vizier.viztrail.module.base.ModuleHandle)
        """
        with self.backend.lock:
            # Get the handle for the specified branch and the branch head
            branch = self.projects.get_branch(project_id=project_id, branch_id=branch_id)
            if branch is None:
                return None
            head = branch.get_head()
            if head is None or len(head.modules) == 0:
                return None
            # Raise ValueError if the head workflow is active
            if head.is_active:
                raise ValueError('cannot delete from active workflow')
            # Get the index of the module that is being deleted
            module_index = None
            for i in range(len(head.modules)):
                if head.modules[i].identifier == module_id:
                    module_index = i
                    break
            if module_index is None:
                return None
            deleted_module = head.modules[module_index]
            # Create module list for new workflow
            modules = head.modules[:module_index] + head.modules[module_index+1:]
            # Re-execute modules unless the last module was deleted or the
            # module list is empty
            module_count = len(modules)
            if module_count > 0 and module_index < module_count:
                # Get the context for the first module that requires
                #  re-execution
                context = compute_context(modules[0:module_index])
                print("Context at deleted node {}: {}".format(module_index, context))
                # Keep track of the first remaining module that was affected
                # by the delete
                first_remaining_module = module_index
                while not modules[module_index].provenance.requires_exec(context):
                    if module_index == module_count - 1:
                        # Update the counter before we exit the loop. Otherwise
                        # the last module would be executed.
                        print('No need to execute anything')
                        module_index = module_count
                        break
                    else:
                        m = modules[module_index]
                        context = m.provenance.get_database_state(context)
                        module_index += 1
                if module_index < module_count:
                    # The module that module_index points to has to be executed.
                    # Create a workflow that contains pending copies of all
                    # modules that require execution and run the first of these
                    # modules.
                    command = modules[module_index].command
                    external_form = command.to_external_form(
                        command=self.packages[command.package_id].get(command.command_id),
                        datasets=[ context[name] for name in context if context[name].is_dataset ]
                    )
                    # Replace original modules with pending modules for those
                    # that need to be executed. The state of the first module
                    # depends on the state of the backend. All following modules
                    # will be in pending state.
                    pending_modules = [
                        ModuleHandle(
                            command=command,
                            state=self.backend.next_task_state(),
                            external_form=external_form,
                            provenance=modules[module_index].provenance
                        )
                    ]
                    for i in range(module_index + 1, module_count):
                        m = modules[i]
                        pending_modules.append(
                            ModuleHandle(
                                command=m.command,
                                external_form=m.external_form,
                                outputs=m.outputs,
                                provenance=m.provenance
                            )
                        )
                    workflow = branch.append_workflow(
                        modules=modules[:module_index],
                        action=wf.ACTION_DELETE,
                        command=deleted_module.command,
                        pending_modules=pending_modules
                    )
                    self.execute_module(
                        project_id=project_id,
                        branch_id=branch_id,
                        module=workflow.modules[module_index],
                        artifacts=context
                    )
                    return workflow.modules[first_remaining_module:]
                else:
                    # None of the module required execution and the workflow is
                    # complete
                    branch.append_workflow(
                        modules=modules,
                        action=wf.ACTION_DELETE,
                        command=deleted_module.command
                    )
            else:
                branch.append_workflow(
                    modules=modules,
                    action=wf.ACTION_DELETE,
                    command=deleted_module.command
                )
            return list()

    def execute_module(self, project_id, branch_id, module, artifacts):
        """Create a new task for the given module and execute the module in
        asynchronous mode.

        Parameters
        ----------
        project_id: string
            Unique project identifier
        branch_id: string
            Unique branch identifier
        module: vizier.viztrail.module.ModuleHandle
            handle for executed module
        artifacts: dict(string:vizier.datastore.dataset.DatasetDescriptor)
            Index of artifacts, identified by user-facing name, at the point of the module
            in the current workflow.
        """
        task = ExtendedTaskHandle(
            project_id=project_id,
            branch_id=branch_id,
            module_id=module.identifier,
            controller=self
        )
        self.tasks[task.task_id] = task
        # print("Starting execution of {} with artifacts: [{}]".format(module.command.command_id, artifacts))
        self.backend.execute_async(
            task=task,
            command=module.command,
            artifacts=artifacts,
            resources=module.provenance.resources
        )

    def get_task_module(self, task):
        """Get the workflow and module index for the given task. Returns None
        and -1 if the workflow or module is undefined.

        Removes the tast from the internal task index.

        Parameters
        ----------
        task: vizier.engine.base.ExtendedtaskHandle
            Extended handle for task

        Returns
        -------
        vizier.viztrail.workflow.WorkflowHandle, int
        """
        # Get the handle for the head workflow of the specified branch
        branch = self.projects.get_branch(
            project_id=task.project_id,
            branch_id=task.branch_id
        )
        if branch is None:
            return None, -1
        head = branch.get_head()
        if head is None or len(head.modules) == 0:
            return None, -1
        # Find module (searching from end of list)
        i = 0
        for m in reversed(head.modules):
            i += 1
            if m.identifier == task.module_id:
                return head, len(head.modules) - i
        return None, -1

    def insert_workflow_module(self, project_id, branch_id, before_module_id, command):
        """Insert a new module to the workflow at the head of the given viztrail
        branch. The modified workflow will be executed. The result is the new
        head of the branch.

        The module is inserted into the sequence of workflow modules before the
        module with the identifier that is given as the before_module_id
        argument.

        Returns the list of affected modules in the modified workflow. The
        result is None if the specified project, branch or module do not exist.
        Raises ValueError if the current head of the branch is active.

        Parameters
        ----------
        project_id: string
            Unique project identifier
        branch_id : string
            Unique branch identifier
        before_module_id : string
            Insert new module before module with given identifier.
        command : vizier.viztrail.command.ModuleCommand
            Specification of the command that is to be executed by the inserted
            workflow module

        Returns
        -------
        list(vizier.viztrail.module.base.ModuleHandle)
        """
        with self.backend.lock:
            # Get the handle for the specified branch and the branch head
            branch = self.projects.get_branch(project_id=project_id, branch_id=branch_id)
            if branch is None:
                return None
            head = branch.get_head()
            if head is None or len(head.modules) == 0:
                return None
            
            # Get the index of the module at which the new module is inserted
            module_index = None
            modules = head.modules
            for i in range(len(modules)):
                if modules[i].identifier == before_module_id:
                    module_index = i
                    break
            if module_index is None:
                return None
            
            # Get handle for the inserted module
            context = compute_context(modules[0:module_index])
            # Create handle for the inserted module. The state of the module
            # depends on the state of the backend.
            if head.is_active:
                state = mstate.MODULE_PENDING
            else:
                state = self.backend.next_task_state()
            inserted_module = ModuleHandle(
                command=command,
                state=state,
                external_form=command.to_external_form(
                    command=self.packages[command.package_id].get(command.command_id),
                    datasets=[ context[name] for name in context if context[name].is_dataset ]
                )
            )
            # Create list of pending modules for the new workflow.
            pending_modules = [inserted_module]
            for m in modules[module_index:]:
                pending_modules.append(
                    ModuleHandle(
                        command=m.command,
                        external_form=m.external_form,
                        outputs=m.outputs,
                        provenance=m.provenance
                    )
                )
            workflow = branch.append_workflow(
                modules=modules[:module_index],
                action=wf.ACTION_INSERT,
                command=inserted_module.command,
                pending_modules=pending_modules
            )
            if not head.is_active:
                self.execute_module(
                    project_id=project_id,
                    branch_id=branch_id,
                    module=workflow.modules[module_index],
                    artifacts=context,
                )
            return workflow.modules[module_index:]

    def replace_workflow_module(self, project_id, branch_id, module_id, command):
        """Replace an existing module in the workflow at the head of the
        specified viztrail branch. The modified workflow is executed and the
        result is the new head of the branch.

        Returns the list of affected modules in the modified workflow. The
        result is None if the specified project or branch do not exist. Raises
        ValueError if the current head of the branch is active.

        Parameters
        ----------
        project_id: string
            Unique project identifier
        branch_id : string, optional
            Unique branch identifier
        module_id : string
            Identifier of the module that is being replaced
        command : vizier.viztrail.command.ModuleCommand
            Specification of the command that is to be evaluated

        Returns
        -------
        list(vizier.viztrail.module.base.ModuleHandle)
        """
        with self.backend.lock:
            # Get the handle for the specified branch and the branch head
            branch = self.projects.get_branch(project_id=project_id, branch_id=branch_id)
            if branch is None:
                return None
            head = branch.get_head()
            if head is None or len(head.modules) == 0:
                return None
            # Raise ValueError if the head workflow is active
            if head.is_active:
                raise ValueError('cannot replace in active workflow')
            # Get the index of the module that is being replaced
            module_index = None
            modules = head.modules
            for i in range(len(modules)):
                if modules[i].identifier == module_id:
                    module_index = i
                    break
            if module_index is None:
                return None

            context = compute_context(modules[0:module_index])

            replaced_module = ModuleHandle(
                command=command,
                state=self.backend.next_task_state(),
                external_form=command.to_external_form(
                    command=self.packages[command.package_id].get(command.command_id),
                    datasets=[ context[name] for name in context if context[name].is_dataset ]
                ),
                provenance=ModuleProvenance(
                    resources=modules[module_index].provenance.resources
                )
            )
            # Create list of pending modules for the new workflow
            pending_modules = [replaced_module]
            for m in modules[module_index+1:]:
                pending_modules.append(
                    ModuleHandle(
                        command=m.command,
                        external_form=m.external_form,
                        outputs=m.outputs,
                        provenance=m.provenance
                    )
                )
            workflow = branch.append_workflow(
                modules=modules[:module_index],
                action=wf.ACTION_REPLACE,
                command=replaced_module.command,
                pending_modules=pending_modules
            )
            self.execute_module(
                project_id=project_id,
                branch_id=branch_id,
                module=workflow.modules[module_index],
                artifacts=context
            )
            return workflow.modules[module_index:]

    def set_error(self, 
            task_id: str, 
            finished_at: Optional[datetime] = None, 
            outputs: Optional[ModuleOutputs] = None
        ) -> Optional[bool]:
        """Set status of the module that is associated with the given task
        identifier to error. The finished_at property of the timestamp is set
        to the given value or the current time (if None). The module outputs
        are adjusted to the given value. The output streams are empty if no
        value is given for the outputs parameter.

        Cancels all pending modules in the workflow.

        Returns True if the state of the workflow was changed and False
        otherwise. The result is None if the project or task did not exist.

        Parameters
        ----------
        task_id : string
            Unique task identifier
        finished_at: datetime.datetime, optional
            Timestamp when module started running
        outputs: vizier.viztrail.module.output.ModuleOutputs, optional
            Output streams for module

        Returns
        -------
        bool
        """
        with self.backend.lock:
            # Get task handle and remove it from the internal index. The result
            # is None if the task does not exist.
            task = pop_task(tasks=self.tasks, task_id=task_id)
            if task is None:
                return None
            # Get the handle for the head workflow of the specified branch and
            # the index for the module matching the identifier in the task.
            workflow, module_index = self.get_task_module(task)
            if workflow is None or module_index == -1:
                return None
            # Notify the backend that the task is finished
            self.backend.task_finished(task_id)
            module = workflow.modules[module_index]
            if module.is_active:
                module.set_error(finished_at=finished_at, outputs=outputs)
                for m in workflow.modules[module_index+1:]:
                    m.set_canceled()
                return True
            else:
                return False

    def set_running(self, 
            task_id: str, 
            started_at: Optional[datetime] = None
        ) -> Optional[bool]:
        """Set status of the module that is associated with the given task
        identifier to running. The started_at property of the timestamp is
        set to the given value or the current time (if None).

        Returns True if the state of the workflow was changed and False
        otherwise. The result is None if the project or task did not exist.

        Parameters
        ----------
        task_id : string
            Unique task identifier
        started_at: datetime.datetime, optional
            Timestamp when module started running

        Returns
        -------
        bool
        """
        with self.backend.lock:
            # Get task handle and remove it from the internal index. The result
            # is None if the task does not exist.
            # Check if a task with the given identifier exists
            if not task_id in self.tasks:
                return None
            task = self.tasks[task_id]
            # Get the handle for the head workflow of the specified branch and
            # the index for the module matching the identifier in the task.
            workflow, module_index = self.get_task_module(task)
            if workflow is None or module_index == -1:
                return None
            module = workflow.modules[module_index]
            if module.is_pending:
                module.set_running(
                    started_at=started_at
                )
                return True
            else:
                return False

    def set_success(
            self, 
            task_id: str, 
            finished_at: Optional[datetime]=None, 
            result: ExecResult = ExecResult()
        ) -> Optional[bool]:
        """Set status of the module that is associated with the given task
        identifier to success. The finished_at property of the timestamp
        is set to the given value or the current time (if None).

        If case of a successful module execution the database state and module
        provenance information are also adjusted together with the module
        output streams. If the workflow has pending modules the first pending
        module will be executed next.

        Returns True if the state of the workflow was changed and False
        otherwise. The result is None if the project or task did not exist.
        """
        with self.backend.lock:
            # Get task handle and remove it from the internal index. The result
            # is None if the task does not exist.
            task = pop_task(tasks=self.tasks, task_id=task_id)
            if task is None:
                return None
            # Get the handle for the head workflow of the specified branch and
            # the index for the module matching the identifier in the task.
            workflow, module_index = self.get_task_module(task)
            if workflow is None or module_index == -1:
                return None
            # Notify the backend that the task is finished
            self.backend.task_finished(task_id)
            module = workflow.modules[module_index]
            if not module.is_running:
                # The result is false if the state of the module did not change
                return False
<<<<<<< HEAD
            # Adjust the module context
            datasets = workflow.modules[module_index - 1].datasets if module_index > 0 else dict()
            dataobjects = workflow.modules[module_index - 1].dataobjects if module_index > 0 else dict()
            dsanddo = datasets.copy()
            dsanddo.update(dataobjects)
            context_all = result.provenance.get_database_state(dsanddo)
            context_ds, context_do = result.provenance.split_context(context_all)
            
=======
>>>>>>> debaf881
            module.set_success(
                finished_at=finished_at,
                outputs=outputs,
<<<<<<< HEAD
                provenance=result.provenance,
                dataobjects=context_do
=======
                provenance=provenance,
>>>>>>> debaf881
            )
            context = compute_context(workflow.modules[0:module_index])
            context = provenance.get_database_state(context)
            print("Module {} finished at {} / Context: {} / Reads: [{}] / Writes: [{}]".format(
                module.external_form, 
                finished_at,
                context,
                ",".join(provenance.read) if provenance.read is not None else "",
                ",".join(provenance.write) if provenance.write is not None else "",
            ))


            for next_module in workflow.modules[module_index+1:]:
                if not next_module.is_pending:
                    # This case can only happen if we allow parallel execution
                    # of modules in the future. At this point it should not
                    # occur.
                    raise RuntimeError('invalid workflow state')
                elif not next_module.provenance.requires_exec(context):
                    context = next_module.provenance.get_database_state(context)
                    next_module.set_success(
                        finished_at=finished_at,
                        outputs=next_module.outputs,
                        provenance=next_module.provenance,
                    )
                else:
                    command = next_module.command
                    package_id = command.package_id
                    command_id = command.command_id
                    external_form = command.to_external_form(
                        command=self.packages[package_id].get(command_id),
                        datasets=[ context[name] for name in context if context[name].is_dataset ]
                    )
                    # If the backend is going to run the task immediately we
                    # need to adjust the module state
                    state = self.backend.next_task_state()
                    if state == mstate.MODULE_RUNNING:
                        next_module.set_running(
                            external_form=external_form,
                            started_at=get_current_time()
                        )
                    else:
                        next_module.update_property(
                            external_form=external_form
                        )
                    self.execute_module(
                        project_id=task.project_id,
                        branch_id=workflow.branch_id,
                        module=next_module,
                        artifacts=context
                    )
                    break
            return True


# ------------------------------------------------------------------------------
# Helper Methods
# ------------------------------------------------------------------------------
    
def pop_task(tasks, task_id):
    """Remove task with given identifier and return the task handle. The result
    is None if no task with the given identifier exists.

    Parameters
    ----------
    tasks: dict(vizier.engine.base.ExtendedTaskHandle)
        Dictionary of task handles
    task_id: string
        Unique task identifier

    Returns
    -------
    vizier.engine.base.ExtendedTaskHandle
    """
    # Check if a task with the given identifier exists
    if not task_id in tasks:
        return None
    # Get the task handle and remove it from the task index
    task = tasks[task_id]
    del tasks[task_id]
    return task


def compute_context(modules):
    """Compute the state of the database after executing the specified sequence
    of modules

    Parameters
    ----------
    modules: list(vizier.viztrail.module.ModuleHandle)

    Returns
    -------
    dict(string:vizier.datastore.artifact.ArtifactHandle)
    """
    context = {}
    for m in modules:
        context = m.provenance.get_database_state(context)
    return context

<|MERGE_RESOLUTION|>--- conflicted
+++ resolved
@@ -26,11 +26,13 @@
 its own container, etc). The engine that is used by a vizier instance is
 specified in the configuration file and loaded when the instance is started.
 """
-from typing import Dict, Any, List, Optional
+from typing import Dict, Any, List, Optional, cast, Tuple
 from datetime import datetime
 
 from vizier.core.timestamp import get_current_time
 from vizier.core.util import get_unique_identifier
+from vizier.datastore.dataset import DatasetDescriptor
+from vizier.datastore.artifact import ArtifactDescriptor
 from vizier.engine.controller import WorkflowController
 from vizier.engine.task.base import TaskHandle
 from vizier.viztrail.module.base import ModuleHandle
@@ -42,6 +44,7 @@
 from vizier.engine.project.cache.base import ProjectCache
 from vizier.engine.packages.base import PackageIndex
 from vizier.engine.task.processor import ExecResult
+from vizier.viztrail.workflow import WorkflowHandle
 
 import vizier.viztrail.workflow as wf
 import vizier.viztrail.module.base as mstate
@@ -54,7 +57,12 @@
     Adds branch and module identifier to the task handle as well as the
     external representation of the executed command.
     """
-    def __init__(self, project_id, branch_id, module_id, controller):
+    def __init__(self, 
+            project_id: str, 
+            branch_id: str, 
+            module_id: Optional[str], 
+            controller: VizierEngine
+        ):
         """Initialize the components of the extended task handle. Generates a
         unique identifier for the task.
 
@@ -163,7 +171,11 @@
             # Get the external representation for the command
             external_form = command.to_external_form(
                 command=self.packages[command.package_id].get(command.command_id),
-                datasets=[ context[name] for name in context if context[name].is_dataset ]
+                datasets=dict(
+                    (name, cast(DatasetDescriptor, context[name]))
+                    for name in context 
+                    if context[name].is_dataset 
+                )
             )
             # If the workflow is not active and the command can be executed
             # synchronously we run the command immediately and return the
@@ -177,7 +189,7 @@
                         controller=self
                     ),
                     command=command,
-                    context=context
+                    artifacts=context
                 )
                 ts = ModuleTimestamp(
                     created_at=ts_start,
@@ -271,7 +283,7 @@
             branch = self.projects.get_branch(project_id=project_id, branch_id=branch_id)
             if branch is None:
                 return None
-            workflow = branch.head
+            workflow = branch.get_head()
             if workflow is None:
                 raise ValueError('empty workflow at branch head')
             # Set the state of all active modules to canceled
@@ -421,7 +433,12 @@
                 )
             return list()
 
-    def execute_module(self, project_id, branch_id, module, artifacts):
+    def execute_module(self, 
+            project_id: str, 
+            branch_id: str, 
+            module: ModuleHandle, 
+            artifacts: Dict[str, ArtifactDescriptor]
+        ) -> None:
         """Create a new task for the given module and execute the module in
         asynchronous mode.
 
@@ -452,7 +469,9 @@
             resources=module.provenance.resources
         )
 
-    def get_task_module(self, task):
+    def get_task_module(self, 
+            task: ExtendedTaskHandle
+        ) -> Tuple[Optional[WorkflowHandle], int]:
         """Get the workflow and module index for the given task. Returns None
         and -1 if the workflow or module is undefined.
 
@@ -787,35 +806,19 @@
             if not module.is_running:
                 # The result is false if the state of the module did not change
                 return False
-<<<<<<< HEAD
-            # Adjust the module context
-            datasets = workflow.modules[module_index - 1].datasets if module_index > 0 else dict()
-            dataobjects = workflow.modules[module_index - 1].dataobjects if module_index > 0 else dict()
-            dsanddo = datasets.copy()
-            dsanddo.update(dataobjects)
-            context_all = result.provenance.get_database_state(dsanddo)
-            context_ds, context_do = result.provenance.split_context(context_all)
-            
-=======
->>>>>>> debaf881
             module.set_success(
                 finished_at=finished_at,
-                outputs=outputs,
-<<<<<<< HEAD
+                outputs=result.outputs,
                 provenance=result.provenance,
-                dataobjects=context_do
-=======
-                provenance=provenance,
->>>>>>> debaf881
             )
             context = compute_context(workflow.modules[0:module_index])
-            context = provenance.get_database_state(context)
+            context = result.provenance.get_database_state(context)
             print("Module {} finished at {} / Context: {} / Reads: [{}] / Writes: [{}]".format(
                 module.external_form, 
                 finished_at,
                 context,
-                ",".join(provenance.read) if provenance.read is not None else "",
-                ",".join(provenance.write) if provenance.write is not None else "",
+                ",".join(result.provenance.read) if result.provenance.read is not None else "",
+                ",".join(result.provenance.write) if result.provenance.write is not None else "",
             ))
 
 
@@ -866,7 +869,7 @@
 # Helper Methods
 # ------------------------------------------------------------------------------
     
-def pop_task(tasks, task_id):
+def pop_task(tasks, task_id: str) -> Optional[ExtendedTaskHandle]:
     """Remove task with given identifier and return the task handle. The result
     is None if no task with the given identifier exists.
 
@@ -890,7 +893,7 @@
     return task
 
 
-def compute_context(modules):
+def compute_context(modules: List[ModuleHandle]) -> Dict[str, ArtifactDescriptor]:
     """Compute the state of the database after executing the specified sequence
     of modules
 
@@ -902,7 +905,7 @@
     -------
     dict(string:vizier.datastore.artifact.ArtifactHandle)
     """
-    context = {}
+    context: Dict[str, ArtifactDescriptor] = {}
     for m in modules:
         context = m.provenance.get_database_state(context)
     return context
