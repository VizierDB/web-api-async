--- conflicted
+++ resolved
@@ -82,11 +82,7 @@
         -------
         vizier.viztrail.branch.BranchHandle
         """
-<<<<<<< HEAD
         return self.get_project(project_id).viztrail.get_branch(branch_id)
-=======
-        raise NotImplementedError()
->>>>>>> cbcdcc27
 
     @abstractmethod
     def get_project(self, project_id: str) -> ProjectHandle:
