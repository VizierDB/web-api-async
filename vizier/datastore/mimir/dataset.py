# Copyright (C) 2017-2019 New York University,
#                         University at Buffalo,
#                         Illinois Institute of Technology.
#
# Licensed under the Apache License, Version 2.0 (the "License");
# you may not use this file except in compliance with the License.
# You may obtain a copy of the License at
#
#     http://www.apache.org/licenses/LICENSE-2.0
#
# Unless required by applicable law or agreed to in writing, software
# distributed under the License is distributed on an "AS IS" BASIS,
# WITHOUT WARRANTIES OR CONDITIONS OF ANY KIND, either express or implied.
# See the License for the specific language governing permissions and
# limitations under the License.

import re
from typing import cast, Optional, List, Dict, Any

from vizier.core.util import dump_json
from vizier.datastore.dataset import DatasetHandle, DatasetColumn, DATATYPE_VARCHAR
from vizier.datastore.mimir.reader import MimirDatasetReader
from vizier.datastore.annotation.base import DatasetCaveat

import vizier.mimir as mimir

"""Mimir annotation keys."""
ANNO_UNCERTAIN = 'mimir:uncertain'

"""Value casts for SQL update statements."""
CAST_TRUE = 'CAST(1 AS BOOL)'
CAST_FALSE = 'CAST(0 AS BOOL)'

"""Compiled regular expressions to identify valid date and datetime values.
Note that this does not check if a date string actually specifies a valid
calendar date. But it appears that Mimir accepts any sting that follows this
format."""
DATE_FORMAT = re.compile('^\d{4}-\d\d?-\d\d?$') # noqa: W605
DATETIME_FORMAT = re.compile('^\d{4}-\d\d?-\d\d? \d\d?:\d\d?:\d\d?(\.\d+)?$') # noqa: W605


class MimirDatasetColumn(DatasetColumn):
    """Column in a dataset that is stored as a Mimir table or view. Given that
    column names are not necessarily unique in a dataset, there is a need to
    maintain a mapping of dataset names to attribute names for tables/views in
    the relational database.

    Attributes
    ----------
    identifier: int
        Unique column identifier
    name: string
        Name of column in the dataset
    name_in_rdb: string
        Name of the corresponding attribute in a relational table or views
    data_type: string, optional
        String representation of the column type in the database. By now the
        following data_type values are expected: date (format yyyy-MM-dd), int,
        varchar, real, and datetime (format yyyy-MM-dd hh:mm:ss:zzzz).
    """
    def __init__(self, 
            identifier: int, 
            name_in_dataset: str, 
            name_in_rdb: Optional[str] = None, 
            data_type: str = DATATYPE_VARCHAR
        ):
        """Initialize the dataset column.

        Parameters
        ----------
        identifier: int
            Unique column identifier
        name_in_dataset: string
            Name of column in the dataset
        name_in_rdb: string, optional
            Name of the corresponding attribute in a relational table or views
        data_type: string, optional
            Identifier for data type of column values. Default is String
        """
        # Ensure that a valid data type is given
        super(MimirDatasetColumn, self).__init__(
            identifier=identifier,
            name=name_in_dataset,
            data_type=data_type
        )
        if not name_in_rdb is None:
            self.name_in_rdb = name_in_rdb.upper()
        else:
            self.name_in_rdb = name_in_dataset.upper()

    def __repr__(self):
        ret = self.name
        if self.name != self.name_in_rdb:
            ret += "[{}]".format(self.name_in_rdb)
        ret += "({}):{}".format(self.identifier, self.data_type)
        return ret

    @staticmethod
    def from_dict(doc):
        """Create dataset column object from dictionary serialization.

        Parameters
        ----------
        doc: dict
            Dictionary serialization for dataset column object

        Returns
        -------
        vizier.datastore.mimir.DatasetColumn
        """
        return MimirDatasetColumn(
            identifier=doc['id'],
            name_in_dataset=doc['name'],
            name_in_rdb=doc['rdbName'],
            data_type=doc['dataType']
        )

    def is_numeric(self):
        """Flag indicating if the data type of this column is numeric, i.e.,
        integer or real.

        Returns
        -------
        bool
        """
        return self.data_type.lower() in ['int', 'real']

    def to_dict(self) -> Dict[str, Any]:
        """Get dictionary serialization for dataset column object.

        Returns
        -------
        dict
        """
        return {
            'id': self.identifier,
            'name': self.name,
            'rdbName': self.name_in_rdb,
            'dataType': self.data_type
        }

    def to_sql_value(self, value):
        """Return an SQL conform representation of the given value based on the
        column's data type.

        Raises ValueError if the column type is numeric but the given value
        cannot be converted to a numeric value.

        Parameters
        ----------
        value: string
            Dataset cell value

        Returns
        -------
        string
        """
        # If the given value is None simply return the keyword NULL
        if value is None:
            return 'NULL'
        # If the data type of the columns is numeric (int or real) try to
        # convert the given argument to check whether it actually is a numeric
        # value. Note that we always return a string beacuse the result is
        # intended to be concatenated as part of a SQL query string.
        if self.data_type.lower() in ['int', 'real']:
            try:
                int(value)
                return str(value)
            except ValueError:
                return str(float(value))
        elif self.data_type.lower() == 'date':
            if DATE_FORMAT.match(value):
                return 'CAST(\'' + str(value) + '\' AS DATE)'
            raise ValueError('not a date \'' + str(value) + '\'')
        elif self.data_type.lower() == 'datetime':
            if DATETIME_FORMAT.match(value):
                return 'CAST(\'' + str(value) + '\' AS DATETIME)'
            raise ValueError('not a datetime \'' + str(value) + '\'')
        elif self.data_type.lower() == 'bool':
            if isinstance(value, bool):
                if value:
                    return CAST_TRUE
                else:
                    return CAST_FALSE
            elif isinstance(value, int):
                if value == 1:
                    return CAST_TRUE
                elif value == 0:
                    return CAST_FALSE
            else:
                str_val = str(value).upper()
                if str_val in ['TRUE', '1']:
                    return CAST_TRUE
                elif str_val in ['FALSE', '0']:
                    return CAST_FALSE
            # If none of the previous tests returned a bool representation we
            # raise an exception to trigger value casting.
            raise ValueError('not a boolean value \'' + str(value) + '\'')
        #elif self.data_type.lower() in ['date', 'datetime']:
            #return self.data_type.upper() + '(\'' + str(value) + '\')'
        #    return 'DATE(\'' + str(value) + '\')'
        # By default and in case the given value could not be transformed into
        # the target format return a representation for a string value
        return '\'' + str(value) + '\''


MIMIR_ROWID_COL= MimirDatasetColumn( identifier = -1, name_in_dataset='', data_type='rowid') #type: ignore[no-untyped-call]


class MimirDatasetHandle(DatasetHandle):
    """Internal descriptor for datasets managed by the Mimir data store.
    Contains mapping for column names from a dataset to the corresponding object
    in a relational and a reference to the table or view that contains the
    dataset.
    """
    def __init__(self, 
            identifier: str, 
            columns: List[MimirDatasetColumn], 
            properties: Dict[str, Any], 
            name: str = "Untitled Dataset"
        ):
        """Initialize the descriptor.

        Parameters
        ----------
        identifier: string
            Unique dataset identifier
        columns: list(vizier.datastore.mimir.MimirDatasetColumn)
            List of column names in the dataset schema and their corresponding
            names in the relational database table or view.
        row_counter: int
            Counter for unique row ids
        properties: dict(string, any)
            Properties for the newly created dataset for dataset components
        """
        super(MimirDatasetHandle, self).__init__(
            identifier=identifier,
            columns=list(columns), # list(...) to make the typechecker happy; see http://mypy.readthedocs.io/en/latest/common_issues.html#variance
            name=name
        )
        self._row_count: Optional[int] = None
        self._properties = properties

    def descriptor(self):
        """Get the descriptor for this dataset.

        Returns
        -------
        vizier.datastore.base.DatasetDescriptor
        """
        return self

    @staticmethod
    def from_mimir_result(
            table_name: str, 
            schema: List[Dict[str,str]], 
            properties: Dict[str, Any],
            name: Optional[str] = None
        ):
        columns = [
            MimirDatasetColumn(
                identifier=identifier,
                name_in_dataset=col["name"],
                name_in_rdb=col["name"],
                data_type=col["type"]
            )
            for identifier, col in enumerate(schema)
        ]

        return MimirDatasetHandle(
            identifier = table_name,
            columns = columns,
            properties = properties,
            name = table_name if name is None else name
        )

    def get_row_count(self) -> int:
        if self._row_count is None:
            # try to use the count property if present
            self._row_count = self.get_properties().get("count", None)
            if self._row_count is None:
                self._row_count = mimir.countRows(self.identifier)
        return self._row_count

    def get_properties(self) -> Dict[str, Any]:
        return self._properties

    def write_properties_to_file(self, file):
        if self.properties != {}:
            raise Exception("MIMIR SHOULD NOT BE SAVING PROPERTIES LOCALLY")

    def get_caveats(self, 
            column_id: Optional[int]=None, 
            row_id: Optional[str]=None
        ) -> List[DatasetCaveat]:
        """Get list of annotations for a dataset component. If both identifier
        equal -1 all annotations for a dataset are returned.

        Parameters
        ----------
        column_id: int, optional
            Unique column identifier
        row_id: string, optional
            Unique row identifier

        Returns
        -------
        list(vizier.datastpre.annotation.base.DatasetAnnotation)
        """
        if column_id is None and row_id is None:
            # TODO: If there is an option to get all annotations from Mimir for
            # all dataset cells we should add those annotations here. By now
            # this command will only return user-defined annotations for the
            # dataset.
            sql = 'SELECT * '
            sql += 'FROM ' + self.identifier + ' '
            return mimir.explainEverythingJson(sql)
        elif row_id is None and column_id is not None:
            raise ValueError("Can't get caveats for just one column")
        elif column_id is None and row_id is not None:
            raise ValueError("Can't get caveats for just one row")
        else:
            assert column_id is not None
            column = self.column_by_id(column_id)
            assert isinstance(column, MimirDatasetColumn)
            sql = 'SELECT * '
<<<<<<< HEAD
            sql += 'FROM ' + self.identifier + ' '
            return mimir.explainCell(sql, column.name_in_rdb, str(row_id))
=======
            sql += 'FROM ' + self.table_name + ' '
            buffer = mimir.explainCell(sql, column.name_in_rdb, str(row_id))
            has_reasons = len(buffer) > 0
            if has_reasons:
                for value in buffer:
                    value = value['english']
                    if value != '':
                        annotations.append(
                            DatasetAnnotation(
                                key=ANNO_UNCERTAIN,
                                value=value,
                                column_id=column_id,
                                row_id=row_id
                            )
                        )
            return annotations

    def get_profiling(self):
        """Get profiling results for the dataset.

        Returns
        -------
        dict
        """
        return dict()

    def max_row_id(self):
        """Get maximum identifier for all rows in the dataset. If the dataset
        is empty the result is -1.

        Returns
        -------
        int
        """
        return self.row_counter
>>>>>>> cbcdcc27

    def reader(self, offset=0, limit=None, rowid=None):
        """Get reader for the dataset to access the dataset rows. The optional
        offset amd limit parameters are used to retrieve only a subset of
        rows.

        Parameters
        ----------
        offset: int, optional
            Number of rows at the beginning of the list that are skipped.
        limit: int, optional
            Limits the number of rows that are returned.

        Returns
        -------
        vizier.datastore.mimir.MimirDatasetReader
        """
        return MimirDatasetReader(
            table_name=self.identifier,
            columns=self.columns,
            offset=offset,
            limit=limit,
            rowid=rowid
        )

    def to_file(self, filename: str) -> None:
        """Write dataset to file. The default serialization format is Json.

        Parameters
        ----------
        filename: string
            Name of the file to write
        """
        doc = {
            'id': self.identifier,
            'columns': [cast(MimirDatasetColumn, col).to_dict() for col in self.columns],
            'tableName': str(self.identifier),
            'rowCounter': self._row_count
        }
        with open(filename, 'w') as f:
            dump_json(doc, f)

    def confirm_sync_with_mimir(self):
        try:
            mimir.getSchema("SELECT * FROM `{}`".format(self.identifier))
            return True
        except mimir.MimirError:
            return False
<|MERGE_RESOLUTION|>--- conflicted
+++ resolved
@@ -324,26 +324,8 @@
             column = self.column_by_id(column_id)
             assert isinstance(column, MimirDatasetColumn)
             sql = 'SELECT * '
-<<<<<<< HEAD
             sql += 'FROM ' + self.identifier + ' '
             return mimir.explainCell(sql, column.name_in_rdb, str(row_id))
-=======
-            sql += 'FROM ' + self.table_name + ' '
-            buffer = mimir.explainCell(sql, column.name_in_rdb, str(row_id))
-            has_reasons = len(buffer) > 0
-            if has_reasons:
-                for value in buffer:
-                    value = value['english']
-                    if value != '':
-                        annotations.append(
-                            DatasetAnnotation(
-                                key=ANNO_UNCERTAIN,
-                                value=value,
-                                column_id=column_id,
-                                row_id=row_id
-                            )
-                        )
-            return annotations
 
     def get_profiling(self):
         """Get profiling results for the dataset.
@@ -353,17 +335,6 @@
         dict
         """
         return dict()
-
-    def max_row_id(self):
-        """Get maximum identifier for all rows in the dataset. If the dataset
-        is empty the result is -1.
-
-        Returns
-        -------
-        int
-        """
-        return self.row_counter
->>>>>>> cbcdcc27
 
     def reader(self, offset=0, limit=None, rowid=None):
         """Get reader for the dataset to access the dataset rows. The optional
