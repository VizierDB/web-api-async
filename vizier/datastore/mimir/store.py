--- conflicted
+++ resolved
@@ -260,7 +260,6 @@
             human_readable_name = human_readable_name
         )
 
-<<<<<<< HEAD
     def load_dataset(self, 
             f_handle: Optional[FileHandle] = None, 
             proposed_schema: List[Tuple[str,str]] = [],
@@ -271,11 +270,6 @@
             load_format: str ='csv', 
             options: List[Dict[str,str]] = [], 
             human_readable_name: Optional[str] = None,
-=======
-    def load_dataset(
-        self, f_handle=None, url=None, detect_headers=True, infer_types='none',
-        load_format='csv', options=[], human_readable_name=None
->>>>>>> cbcdcc27
     ):
         """Create a new dataset from a given file or url. Expects that either
         the file handle or the url are not None. Raises ValueError if both are
@@ -290,8 +284,8 @@
             Url for the file source
         detect_headers: bool, optional
             Detect column names in loaded file if True
-        infer_types: string, optional
-            Infer column types for loaded dataset if selected a profiler.
+        infer_types: bool, optional
+            Infer column types for loaded dataset if True
         load_format: string, optional
             Format identifier
         options: list, optional
@@ -319,13 +313,7 @@
         prefix = load_format if load_format in SAFE_FORMAT_IDENTIFIER_PREFIXES else "LOADED_"
 
         # Load dataset into Mimir
-<<<<<<< HEAD
         table_name, mimirSchema = mimir.loadDataSource(
-=======
-        # Check if infer_types is equal to 'mimirprofiler' then setup it as True otherwise False
-        infer_types = True if infer_types == 'mimirprofiler' else False
-        init_load_name = mimir.loadDataSource(
->>>>>>> cbcdcc27
             abspath,
             infer_types,
             detect_headers,
