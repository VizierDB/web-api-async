# Copyright (C) 2017-2019 New York University,
#                         University at Buffalo,
#                         Illinois Institute of Technology.
#
# Licensed under the Apache License, Version 2.0 (the "License");
# you may not use this file except in compliance with the License.
# You may obtain a copy of the License at
#
#     http://www.apache.org/licenses/LICENSE-2.0
#
# Unless required by applicable law or agreed to in writing, software
# distributed under the License is distributed on an "AS IS" BASIS,
# WITHOUT WARRANTIES OR CONDITIONS OF ANY KIND, either express or implied.
# See the License for the specific language governing permissions and
# limitations under the License.

"""Implementation of the vizier datastore interface that uses Mimir as the
storage backend.
"""

import csv
import gzip
import json
import os
import unicodecsv

from io import StringIO

from vizier.core.util import dump_json, load_json
from vizier.core.util import get_unique_identifier, min_max
from vizier.datastore.annotation.dataset import DatasetMetadata
from vizier.datastore.base import DefaultDatastore
from vizier.datastore.mimir.dataset import MimirDatasetColumn, MimirDatasetHandle

import vizier.mimir as mimir
import vizier.datastore.base as helper
import vizier.datastore.mimir.base as base


"""Name of file storing dataset (schema) information."""
DATASET_FILE = 'dataset.json'


class MimirDatastore(DefaultDatastore):
    """Vizier data store implementation using Mimir.

    Maintains information about the dataset schema separately. This is necessary
    because in a dataset column names are not necessarily unique. For each
    dataset a new subfolder is created in the store base directory. In that
    folder a dataset file and an annotation file are maintained. All files are
    in Yaml format.

    Note that every write_dataset call creates a new table in the underlying
    Mimir database. Other datasets are views on these tables.
    """
    def __init__(self, base_path):
        """Initialize the base directory that contains the dataset index and
        metadata files.

        Parameters
        ----------
        base_path: string
            Name of the directory where metadata is stored
        """
        super(MimirDatastore, self).__init__(base_path)

    def create_dataset(self, columns, rows, human_readable_name = None, annotations=None):
        """Create a new dataset in the datastore. Expects at least the list of
        columns and the rows for the dataset.

        Parameters
        ----------
        columns: list(vizier.datastore.dataset.DatasetColumn)
            List of columns. It is expected that each column has a unique
            identifier.
        rows: list(vizier.datastore.dataset.DatasetRow)
            List of dataset rows.
        annotations: vizier.datastore.annotation.dataset.DatasetMetadata, optional
            Annotations for dataset components

        Returns
        -------
        vizier.datastore.dataset.DatasetDescriptor
        """
        # Get unique identifier for new dataset
        identifier = 'DS_' + get_unique_identifier()
        # Write rows to temporary file in CSV format
        tmp_file = os.path.abspath(self.base_path + identifier)
        # Create a list of columns that contain the user-vizible column name and
        # the name in the database
        db_columns = list()
        colSql = ''
        for col in map(base.sanitize_column_name, columns):
            db_columns.append(
                MimirDatasetColumn(
                    identifier=col.identifier,
                    name_in_dataset=col.name,
                    name_in_rdb=col.name
                )
            )
            if colSql == '':
                colSql = col.name + ' AS ' + col.name
            else:
                colSql = colSql + ', ' + col.name + ' AS ' + col.name
        # Create CSV file for load
        with open(tmp_file, 'w') as f_out:
            writer = csv.writer(f_out, quoting=csv.QUOTE_MINIMAL)
            writer.writerow([col.name_in_rdb for col in db_columns])
            for row in rows:
                record = helper.encode_values(row.values)
                writer.writerow(record)
        # Load CSV file using Mimirs loadCSV method.
        table_name = mimir.loadDataSource(tmp_file, True, True, human_readable_name = human_readable_name)
        os.remove(tmp_file)
        sql = 'SELECT '+ colSql +' FROM {{input}};'
        view_name = mimir.createView(table_name, sql)
        # Get number of rows in the view that was created in the backend
<<<<<<< HEAD
        #sql = 'SELECT COUNT(*) AS RECCNT FROM ' + view_name + ';'
        #rs_count = mimir.vistrailsQueryMimirJson(sql, False, False)
        #row_count = int(rs_count['data'][0][0])
        # Get unique identifier for all rows in the created dataset
        sql = 'SELECT 1 AS NOP FROM ' + view_name + ';'
        rs = mimir.vistrailsQueryMimirJson(sql, False, False)
        row_ids = rs['prov']
        row_idxs = list(range(len(row_ids)))
=======
        sql = 'SELECT COUNT(*) AS RECCNT FROM ' + view_name + ';'
        rs_count = mimir.vistrailsQueryMimirJson(sql, False, False)
        row_count = int(rs_count['data'][0][0])
        
>>>>>>> 9a0c2ef7
        # Insert the new dataset metadata information into the datastore
        return self.register_dataset(
            table_name=view_name,
            columns=db_columns,
            row_counter=row_count,
            annotations=annotations
        )

    def get_dataset_file(self, identifier):
        """Get the absolute path of the file that maintains the dataset metadata
        such as the order of row id's and column information.

        Parameters
        ----------
        identifier: string
            Unique dataset identifier

        Returns
        -------
        string
        """
        return os.path.join(self.get_dataset_dir(identifier), DATASET_FILE)

    def get_dataset(self, identifier):
        """Read a full dataset from the data store. Returns None if no dataset
        with the given identifier exists.

        Parameters
        ----------
        identifier : string
            Unique dataset identifier

        Returns
        -------
        vizier.datastore.mimir.dataset.MimirDatasetHandle
        """
        # Return None if the dataset file does not exist
        dataset_file = self.get_dataset_file(identifier)
        if not os.path.isfile(dataset_file):
            return None
        annotations = DatasetMetadata.from_file(
            self.get_metadata_filename(identifier)
        )
        return MimirDatasetHandle.from_file(
            dataset_file,
            annotations=annotations
        )

    def get_annotations(self, identifier, column_id=-1, row_id='-1'):
        """Get list of annotations for a dataset component. Expects at least one
        of the given identifier to be a valid identifier (>= 0).

        Parameters
        ----------
        column_id: int, optional
            Unique column identifier
        row_id: int, optiona
            Unique row identifier

        Returns
        -------
        list(vizier.datastore.metadata.Annotation)
        """
        # Return immediately if request is for column or row annotations. At the
        # moment we only maintain uncertainty information for cells. If cell
        # annotations are requested we need to query the database to retrieve
        # any existing uncertainty annotations for the cell.
        return self.get_dataset(identifier).get_annotations(column_id,row_id)
    
    def download_dataset(
        self, url, username=None, password=None, filestore=None, detect_headers=True, 
        infer_types=True, load_format='csv', options=[], human_readable_name=None
    ):
        """Create a new dataset from a given file. Returns the handle for the
        downloaded file only if the filestore has been provided as an argument
        in which case the file handle is meaningful file handle.

        Raises ValueError if the given file could not be loaded as a dataset.

        Parameters
        ----------
        url : string
            Unique resource identifier for external resource that is accessed
        username: string, optional
            Optional user name for authentication
        password: string, optional
            Optional password for authentication
        detect_headers: bool, optional
            Detect column names in loaded file if True
        infer_types: bool, optional
            Infer column types for loaded dataset if True
        load_format: string, optional
            Format identifier
        options: list, optional
            Additional options for Mimirs load command
        filestore: vizier.filestore.base.Filestore, optional
            Optional filestore to save a local copy of the downloaded resource
        human_readable_name: string, optional
            Optional human readable name for the resulting table.
        Returns
        -------
        vizier.datastore.fs.dataset.FileSystemDatasetHandle,
        vizier.filestore.base.FileHandle
        """
        if username is not None:
            options += [("username", username)]
        if password is not None:
            options += [("password", password)]
        return self.load_dataset(
            url = url, 
            options = options,
            detect_headers = detect_headers,
            infer_types = infer_types,
            load_format = load_format,
            human_readable_name = human_readable_name
        )

    def load_dataset(
        self, f_handle=None, url=None, detect_headers=True, infer_types=True,
        load_format='csv', options=[], human_readable_name=None
    ):
        """Create a new dataset from a given file or url. Expects that either
        the file handle or the url are not None. Raises ValueError if both are
        None or not None.


        Parameters
        ----------
        f_handle : vizier.filestore.base.FileHandle, optional
            handle for an uploaded file on the associated file server.
        url: string, optional, optional
            Url for the file source
        detect_headers: bool, optional
            Detect column names in loaded file if True
        infer_types: bool, optional
            Infer column types for loaded dataset if True
        load_format: string, optional
            Format identifier
        options: list, optional
            Additional options for Mimirs load command
        human_readable_name: string, optional
            Optional human readable name for the resulting table

        Returns
        -------
        vizier.datastore.mimir.dataset.MimirDatasetHandle
        """
        if f_handle is None and url is None:
            raise ValueError('no load source given')
        elif not f_handle is None and not url is None:
            raise ValueError('too many load sources given')
        elif url is None:
             # os.path.abspath((r'%s' % os.getcwd().replace('\\','/') ) + '/' + f_handle.filepath)
             abspath = f_handle.filepath
        elif not url is None:
            abspath = url
        # Load dataset into Mimir
        init_load_name = mimir.loadDataSource(
            abspath,
            infer_types,
            detect_headers,
            load_format,
            human_readable_name,
            options
        )
        # Retrieve schema information for the created dataset
        sql = 'SELECT * FROM ' + init_load_name
        mimirSchema = mimir.getSchema(sql)
        # Create list of dataset columns
        columns = list()
        colSql = ''
        for col in mimirSchema:
            col_id = len(columns)
            name_in_dataset = base.sanitize_column_name(col['name'].upper())
            name_in_rdb = base.sanitize_column_name(col['name'].upper())
            col = MimirDatasetColumn(
                identifier=col_id,
                name_in_dataset=name_in_dataset,
                name_in_rdb=name_in_rdb
            )
            if colSql == '':
                colSql = name_in_dataset + ' AS ' + name_in_rdb
            else:
                colSql = colSql + ', ' + name_in_dataset + ' AS ' + name_in_rdb
            columns.append(col)
        # Create view for loaded dataset
        sql = 'SELECT '+ colSql +' FROM {{input}};'
        view_name = mimir.createView(init_load_name, sql)
        # TODO: this is a hack to speed up this step a bit.
        #  we get the first row id and the count and take a range;
        #  this is fragile and should be made better
        #
        # NOTE: This does not work because ROW_ID appears to be a string.
        # Thus, sorting not necessarily returns the smallest integer value
        # first.
        #
        sql = 'SELECT COUNT(*) AS RECCNT FROM ' + view_name + ';'
        rs = mimir.vistrailsQueryMimirJson(sql, False, False)
        #sql = 'SELECT ' + base.ROW_ID + ' FROM ' + view_name + ' ORDER BY CAST(' + base.ROW_ID + ' AS INTEGER) LIMIT 1;'
        #rsfr = mimir.vistrailsQueryMimirJson(sql, False, False)
        row_count = int(rs['data'][0][0])
<<<<<<< HEAD
        #first_row_id = int(rsfr['data'][0][0])
        #row_ids = map(str, range(first_row_id, first_row_id+row_count))
        # Insert the new dataset metadata information into the datastore
        sql = 'SELECT 1 AS NOP FROM ' + view_name + ' LIMIT 1;'
        rs = mimir.vistrailsQueryMimirJson(sql, False, False)
        first_row_id = int(rs['prov'][0])
        row_ids = list(range(first_row_id, first_row_id+row_count))
        row_idxs = list(range(row_count))
        #row_counter = (row_ids[-1] + 1) if len(row_ids) > 0 else 0
=======
        
>>>>>>> 9a0c2ef7
        return self.register_dataset(
            table_name=view_name,
            columns=columns,
            row_counter=row_count
        )

    def register_dataset(
        self, table_name, columns, row_counter=None, annotations=None
    ):
        """Create a new record for a database table or view. Note that this
        method does not actually create the table or view in the database but
        adds the datasets metadata to the data store. The table or view will
        have been created by a load command or be the result from executing
        a lens or a VizUAL command.

        Parameters
        ----------
        table_name: string
            Name of relational database table or view containing the dataset.
        columns: list(vizier.datastore.mimir.MimirDatasetColumn)
            List of column names in the dataset schema and their corresponding
            names in the relational database table or view.
        row_counter: int
            Counter for unique row ids
        annotations: vizier.datastore.metadata.DatasetMetadata
            Annotations for dataset components
        update_rows: bool, optional
            Flag indicating that the number of rows may have changed and the
            list of row identifier therefore needs to be checked.

        Returns
        -------
        vizier.datastore.mimir.dataset.MimirDatasetHandle
        """
        # Depending on whether we need to update row ids we either query the
        # database or just get the schema. In either case mimir_schema will
        # contain a the returned Mimir schema information.
        sql = base.get_select_query(table_name, columns=columns) + ';'
        mimir_schema = mimir.getSchema(sql)
        
        # Create a mapping of column name (in database) to column type. This
        # mapping is then used to update the data type information for all
        # column descriptors.
        col_types = dict()
        for col in mimir_schema:
            col_types[base.sanitize_column_name(col['name'].upper())] = col['baseType']
        for col in columns:
            col.data_type = col_types[col.name_in_rdb]
        # Set row counter to max. row id + 1 if None
        if row_counter is None:
            sql = 'SELECT COUNT(*) AS RECCNT FROM ' + table_name
            rs = mimir.vistrailsQueryMimirJson(sql, False, False)
            row_counter = int(rs['data'][0][0]) + 1
        dataset = MimirDatasetHandle(
            identifier=get_unique_identifier(),
<<<<<<< HEAD
            columns=list(map(base.sanitize_column_name, columns)),
            rowid_column=rowid_column,
=======
            columns=map(base.sanitize_column_name, columns),
>>>>>>> 9a0c2ef7
            table_name=table_name,
            row_counter=row_counter,
            annotations=annotations
        )
        # Create a new directory for the dataset if it doesn't exist.
        dataset_dir = self.get_dataset_dir(dataset.identifier)
        if not os.path.isdir(dataset_dir):
            os.makedirs(dataset_dir)
        # Write dataset and annotation file to disk
        dataset.to_file(self.get_dataset_file(dataset.identifier))
        dataset.annotations.to_file(
            self.get_metadata_filename(dataset.identifier)
        )
        return dataset


# ------------------------------------------------------------------------------
# Helper Methods
# ------------------------------------------------------------------------------

def create_missing_key_view(dataset, lens_name, key_column):
    """ Create a view for missing ROW_ID's on a MISSING_KEY lens.

    Parameters
    ----------
    dataset: vizier.datastore.mimir.MimirDatasetHandle
        Descriptor for the dataset on which the lens was created
    lens_name: string
        Identifier of the created MISSING_KEY lens
    key_column: vizier.datastore.mimir.MimirDatasetColumn
        Name of the column for which the missing values where generated

    Returns
    -------
    string, int
        Returns the name of the created view and the adjusted counter  for row
        ids.
    """
    # Select the rows that have missing row ids
    key_col_name = key_column.name_in_rdb
    sql = 'SELECT ' + key_col_name + ' FROM ' + lens_name
    sql += ' WHERE ' + ROW_ID + ' IS NULL;'
    rs = mimir.vistrailsQueryMimirJson(sql, False, False)
    case_conditions = []
    for row in rs['data']:
        row_id = dataset.row_counter + len(case_conditions)
        val = str(row[0])
        # If the key colum is of type real then we need to convert val into
        # something that looks like a real
        if key_column.data_type.lower() == 'real':
            val += '.0'
        case_conditions.append(
            'WHEN ' + key_col_name + ' = ' + val + ' THEN ' + str(row_id)
        )
    # If no new rows where inserted we are good to go with the existing lens
    if len(case_conditions) == 0:
        return lens_name, dataset.row_counter
    # Create the view SQL statement
    stmt = 'CASE ' + (' '.join(case_conditions)).strip()
    stmt += ' ELSE ' + ROW_ID + ' END AS ' + ROW_ID
    col_list = [stmt]
    for column in dataset.columns:
        col_list.append(column.name_in_rdb)
    sql = 'SELECT ' + ','.join(col_list) + ' FROM ' + lens_name + ';'
    view_name = mimir.createView(dataset.table_name, sql)
    return view_name, dataset.row_counter + len(case_conditions)<|MERGE_RESOLUTION|>--- conflicted
+++ resolved
@@ -115,21 +115,10 @@
         sql = 'SELECT '+ colSql +' FROM {{input}};'
         view_name = mimir.createView(table_name, sql)
         # Get number of rows in the view that was created in the backend
-<<<<<<< HEAD
-        #sql = 'SELECT COUNT(*) AS RECCNT FROM ' + view_name + ';'
-        #rs_count = mimir.vistrailsQueryMimirJson(sql, False, False)
-        #row_count = int(rs_count['data'][0][0])
-        # Get unique identifier for all rows in the created dataset
-        sql = 'SELECT 1 AS NOP FROM ' + view_name + ';'
-        rs = mimir.vistrailsQueryMimirJson(sql, False, False)
-        row_ids = rs['prov']
-        row_idxs = list(range(len(row_ids)))
-=======
         sql = 'SELECT COUNT(*) AS RECCNT FROM ' + view_name + ';'
         rs_count = mimir.vistrailsQueryMimirJson(sql, False, False)
         row_count = int(rs_count['data'][0][0])
         
->>>>>>> 9a0c2ef7
         # Insert the new dataset metadata information into the datastore
         return self.register_dataset(
             table_name=view_name,
@@ -331,19 +320,7 @@
         #sql = 'SELECT ' + base.ROW_ID + ' FROM ' + view_name + ' ORDER BY CAST(' + base.ROW_ID + ' AS INTEGER) LIMIT 1;'
         #rsfr = mimir.vistrailsQueryMimirJson(sql, False, False)
         row_count = int(rs['data'][0][0])
-<<<<<<< HEAD
-        #first_row_id = int(rsfr['data'][0][0])
-        #row_ids = map(str, range(first_row_id, first_row_id+row_count))
-        # Insert the new dataset metadata information into the datastore
-        sql = 'SELECT 1 AS NOP FROM ' + view_name + ' LIMIT 1;'
-        rs = mimir.vistrailsQueryMimirJson(sql, False, False)
-        first_row_id = int(rs['prov'][0])
-        row_ids = list(range(first_row_id, first_row_id+row_count))
-        row_idxs = list(range(row_count))
-        #row_counter = (row_ids[-1] + 1) if len(row_ids) > 0 else 0
-=======
         
->>>>>>> 9a0c2ef7
         return self.register_dataset(
             table_name=view_name,
             columns=columns,
@@ -399,12 +376,7 @@
             row_counter = int(rs['data'][0][0]) + 1
         dataset = MimirDatasetHandle(
             identifier=get_unique_identifier(),
-<<<<<<< HEAD
-            columns=list(map(base.sanitize_column_name, columns)),
-            rowid_column=rowid_column,
-=======
             columns=map(base.sanitize_column_name, columns),
->>>>>>> 9a0c2ef7
             table_name=table_name,
             row_counter=row_counter,
             annotations=annotations
