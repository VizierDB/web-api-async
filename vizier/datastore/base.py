--- conflicted
+++ resolved
@@ -19,12 +19,8 @@
 workflows.
 """
 
-<<<<<<< HEAD
-from abc import abstractmethod
+from abc import ABCMeta, abstractmethod
 from typing import Optional, List, Dict, Any, Tuple
-=======
-from abc import ABCMeta, abstractmethod
->>>>>>> cbcdcc27
 
 import os
 from vizier.filestore.base import FileHandle
@@ -39,18 +35,11 @@
 class Datastore(metaclass=ABCMeta):
     """Abstract API to store and retireve datasets."""
     @abstractmethod
-<<<<<<< HEAD
     def create_dataset(self, 
             columns: List[DatasetColumn], 
             rows: List[DatasetRow], 
             properties: Dict[str, Any] = {}
         ) -> DatasetDescriptor:
-=======
-    def create_dataset(
-        self, columns, rows, human_readable_name=None, annotations=None,
-        backend_options=[], dependencies=[]
-    ):
->>>>>>> cbcdcc27
         """Create a new dataset in the datastore. Expects at least the list of
         columns and the rows for the dataset.
 
@@ -67,14 +56,7 @@
             identifier.
         rows: list(vizier.datastore.dataset.DatasetRow)
             List of dataset rows.
-<<<<<<< HEAD
         properties: dict(string, any), optional
-=======
-        human_readable_name: string
-            TODO: Add description.
-        annotations: vizier.datastore.annotation.dataset.DatasetMetadata,
-                default=None
->>>>>>> cbcdcc27
             Annotations for dataset components
         backend_options: list
             TODO: Add description.
@@ -111,7 +93,6 @@
         -------
         vizier.datastore.annotation.dataset.DatasetMetadata
         """
-<<<<<<< HEAD
         raise NotImplementedError
 
     @abstractmethod
@@ -131,40 +112,17 @@
     @abstractmethod
     def get_object(self, identifier, expected_type=None):
         """Get an object (artifact) from the datastore
-=======
-        raise NotImplementedError()
-
-    @abstractmethod
-    def get_objects(self, identifier=None, obj_type=None, key=None):
-        """Get list of data objects for a resources of a given dataset. If only
-        the column id is provided annotations for the identifier column will be
-        returned. If only the row identifier is given all annotations for the
-        specified row are returned. Otherwise, all annotations for the
-        specified cell are returned. If both identifier are None all
-        annotations for the dataset are returned.
->>>>>>> cbcdcc27
 
         Parameters
         ----------
         identifier: string
             Unique object identifier
-<<<<<<< HEAD
         expected_type: string, optional
             Will raise an error if the type of the object doesn't conform to the expected type.
             
         Returns
         -------
         bytes
-=======
-        obj_type: string, optional
-            object type
-        key: string, optional
-            object key
-
-        Returns
-        -------
-        vizier.datastore.object.dataobject.DataObjectMetadata
->>>>>>> cbcdcc27
         """
         raise NotImplementedError()
 
@@ -202,10 +160,16 @@
         raise NotImplementedError()
 
     @abstractmethod
-<<<<<<< HEAD
-    def load_dataset(self, 
-            f_handle: FileHandle, 
-            proposed_schema: List[Tuple[str, str]] = []
+    def load_dataset(self,
+            f_handle: Optional[FileHandle] = None, 
+            proposed_schema: List[Tuple[str,str]] = [],
+            url: Optional[str] = None, 
+            detect_headers: bool = True, 
+            infer_types: bool = True, 
+            properties: Dict[str,Any] = {},
+            load_format: str ='csv', 
+            options: List[Dict[str,str]] = [], 
+            human_readable_name: Optional[str] = None
         ) -> DatasetHandle:
         """Create a new dataset from a given file.
 
@@ -227,13 +191,6 @@
         """Create a new dataset from a given file.
 
         Raises ValueError if the given file could not be loaded as a dataset.
-=======
-    def load_dataset(
-        self, f_handle=None, url=None, detect_headers=True, infer_types='none',
-        load_format='csv', options=[], human_readable_name=None
-    ):
-        """Create a new dataset from a given file or Url.
->>>>>>> cbcdcc27
 
         Parameters
         ----------
@@ -256,47 +213,8 @@
         -------
         vizier.datastore.base.DatasetHandle
         """
-<<<<<<< HEAD
         raise NotImplementedError
     
-=======
-        raise NotImplementedError()
-
-    @abstractmethod
-    def update_annotation(
-        self, identifier, key, old_value=None, new_value=None, column_id=None,
-        row_id=None
-    ):
-        """Update the annotations for a component of the datasets with the given
-        identifier. Returns the updated annotations or None if the dataset
-        does not exist.
-
-        The distinction between old value and new value is necessary since
-        annotations have no unique identifier. We use the key,value pair to
-        identify an existing annotation for update. When creating a new
-        annotation th old value is None.
-
-        Parameters
-        ----------
-        identifier : string
-            Unique dataset identifier
-        column_id: int, optional
-            Unique column identifier
-        row_id: int, optional
-            Unique row identifier
-        key: string, optional
-            Annotation key
-        old_value: string, optional
-            Previous annotation value whan updating an existing annotation.
-        new_value: string, optional
-            Updated annotation value
-        Returns
-        -------
-        bool
-        """
-        raise NotImplementedError()
-
->>>>>>> cbcdcc27
     @abstractmethod
     def create_object(
         self, value, obj_type="untyped"
@@ -391,7 +309,6 @@
         """
         # Test if a subfolder for the given dataset identifier exists. If not
         # return None.
-<<<<<<< HEAD
         return []
 
     def create_object(
@@ -422,32 +339,6 @@
 
     def get_object(self, identifier, expected_type=None):
         """Get list of data objects for a resources of a given dataset. 
-=======
-        dataset_dir = self.get_dataset_dir(identifier)
-        if not os.path.isdir(dataset_dir):
-            return None
-        annotations = DatasetMetadata.from_file(
-            self.get_metadata_filename(identifier)
-        )
-        if column_id is None and row_id is None:
-            return annotations
-        elif column_id is None:
-            return DatasetMetadata(rows=annotations.rows).filter(rows=[row_id])
-        elif row_id is None:
-            return DatasetMetadata(columns=annotations.columns).filter(
-                columns=[column_id]
-            )
-        else:
-            return DatasetMetadata(cells=annotations.cells).filter(
-                columns=[column_id],
-                rows=[row_id]
-            )
-
-    def get_dataset_dir(self, identifier):
-        """Get the base directory for a dataset with given identifier. Having a
-        separate method makes it easier to change the folder structure used to
-        store datasets.
->>>>>>> cbcdcc27
 
         Parameters
         ----------
@@ -460,18 +351,11 @@
         -------
         bytes
         """
-<<<<<<< HEAD
         raise NotImplementedError
 
 
     def get_dataset_dir(self, identifier: str) -> str:
         """Get the base directory for a dataset with given identifier. Having a
-=======
-        return os.path.join(self.base_path, identifier)
-
-    def get_dataobject_dir(self, identifier):
-        """Get the base directory for a dataobject with given identifier. Having a
->>>>>>> cbcdcc27
         separate method makes it easier to change the folder structure used to
         store datasets.
 
@@ -516,22 +400,14 @@
         string
         """
         return os.path.join(self.get_dataset_dir(identifier), METADATA_FILE)
-<<<<<<< HEAD
     
     def update_object(
         self, identifier, key, old_value=None, new_value=None, obj_type=None
-=======
-
-    def update_annotation(
-        self, identifier, key, old_value=None, new_value=None, column_id=None,
-        row_id=None
->>>>>>> cbcdcc27
     ):
         """Update the annotations for a component of the datasets with the given
         identifier. Returns the updated annotations or None if the dataset
         does not exist.
 
-<<<<<<< HEAD
         The distinction between old value and new value is necessary since
         annotations have no unique identifier. We use the key,value pair to
         identify an existing annotation for update. When creating a new
@@ -547,85 +423,11 @@
             Previous value when updating an existing annotation.
         new_value: string, optional
             Updated value
-=======
-        Parameters
-        ----------
-        identifier : string
-            Unique dataset identifier
-        column_id: int, optional
-            Unique column identifier
-        row_id: int, optional
-            Unique row identifier
-        key: string, optional
-            Annotation key
-        old_value: string, optional
-            Previous annotation value whan updating an existing annotation.
-        new_value: string, optional
-            Updated annotation value
-
->>>>>>> cbcdcc27
         Returns
         -------
         bool
         """
-<<<<<<< HEAD
-        raise NotImplementedError
-=======
-        # Raise ValueError if column id and row id are both None
-        if column_id is None and row_id is None:
-            raise ValueError('invalid dataset resource identifier')
-        # Return None if the dataset is unknown
-        dataset_dir = self.get_dataset_dir(identifier)
-        if not os.path.isdir(dataset_dir):
-            return None
-        # Read annotations from file, Evaluate update statement and write
-        # the result back to file.
-        metadata_filename = self.get_metadata_filename(identifier)
-        annotations = DatasetMetadata.from_file(metadata_filename)
-        # Get object annotations
-        if column_id is None:
-            elements = annotations.rows
-        elif row_id is None:
-            elements = annotations.columns
-        else:
-            elements = annotations.cells
-        # Identify the type of operation: INSERT, DELETE or UPDATE
-        if old_value is None and new_value is not None:
-            elements.append(
-                DatasetAnnotation(
-                    key=key,
-                    value=new_value,
-                    column_id=column_id,
-                    row_id=row_id
-                )
-            )
-        elif old_value is not None and new_value is None:
-            del_index = None
-            for i in range(len(elements)):
-                a = elements[i]
-                if a.column_id == column_id and a.row_id == row_id:
-                    if a.key == key and a.value == old_value:
-                        del_index = i
-                        break
-            if del_index is None:
-                return False
-            del elements[del_index]
-        elif old_value is not None and new_value is not None:
-            anno = None
-            for a in elements:
-                if a.column_id == column_id and a.row_id == row_id:
-                    if a.key == key and a.value == old_value:
-                        anno = a
-                        break
-            if anno is None:
-                return False
-            anno.value = new_value
-        else:
-            raise ValueError('invalid modification operation')
-        # Write modified annotations to file
-        annotations.to_file(metadata_filename)
-        return True
->>>>>>> cbcdcc27
+        raise NotImplementedError
 
 
 # ------------------------------------------------------------------------------
@@ -661,35 +463,6 @@
     return num
 
 
-<<<<<<< HEAD
-=======
-def encode_values(values):
-    """Encode a given list of cell values into utf-8 format.
-
-    Parameters
-    ----------
-    values: list(string)
-
-    Returns
-    -------
-    list(string)
-    """
-    result = list()
-    for val in values:
-        if isinstance(val, str):
-            try:
-                result.append(val)  # val.encode('utf-8'))
-            except UnicodeDecodeError:
-                try:
-                    result.append(val.decode('cp1252').encode('utf-8'))
-                except UnicodeDecodeError:
-                    result.append(val.decode('latin1').encode('utf-8'))
-        else:
-            result.append(val)
-    return result
-
-
->>>>>>> cbcdcc27
 def get_column_index(columns, column_id):
     """Get position of a column in a given column list. The column identifier
     can either be of type int (i.e., the index position of the column in the
