--- conflicted
+++ resolved
@@ -161,7 +161,6 @@
         -------
         list(vizier.datastpre.annotation.base.DatasetAnnotation)
         """
-<<<<<<< HEAD
         return self.properties
 
     def get_caveats(self, 
@@ -169,18 +168,6 @@
             row_id: Optional[str] = None
         ) -> List[DatasetCaveat]:
         return []
-=======
-        if column_id is None and row_id is None:
-            return self.annotations.values
-        elif row_id is None:
-            return self.annotations.for_column(row_id)
-        elif column_id is None:
-            return self.annotations.for_row(row_id)
-        else:
-            return self.annotations.for_cell(
-                column_id=column_id,
-                row_id=row_id
-            )
 
     def get_profiling(self):
         """Get profiling results for the dataset.
@@ -190,7 +177,6 @@
         dict
         """
         return dict()
->>>>>>> cbcdcc27
 
     def max_row_id(self):
         """Get maximum identifier for all rows in the dataset. If the dataset
