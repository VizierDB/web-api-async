--- conflicted
+++ resolved
@@ -41,14 +41,8 @@
         raise NotImplementedError()
 
     @abstractmethod
-<<<<<<< HEAD
     def get_datastore(self, identifier: str) -> Datastore:
         """Get the datastore instance for the project with the given identifier.
-=======
-    def get_datastore(self, identifier):
-        """Get the datastore instance for the project with the given
-        identifier.
->>>>>>> cbcdcc27
 
         Paramaters
         ----------
