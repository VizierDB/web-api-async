# Copyright (C) 2017-2020 New York University,
#                         University at Buffalo,
#                         Illinois Institute of Technology.
#
# Licensed under the Apache License, Version 2.0 (the "License");
# you may not use this file except in compliance with the License.
# You may obtain a copy of the License at
#
#     http://www.apache.org/licenses/LICENSE-2.0
#
# Unless required by applicable law or agreed to in writing, software
# distributed under the License is distributed on an "AS IS" BASIS,
# WITHOUT WARRANTIES OR CONDITIONS OF ANY KIND, either express or implied.
# See the License for the specific language governing permissions and
# limitations under the License.

"""Vizier DB - Database - Collection of objects and methods to maintain and
manipulate different versions of datasets that are manipulated by data curation
workflows.
"""

ARTIFACT_TYPE_DATASET = "application/dataset"
ARTIFACT_TYPE_PYTHON  = "application/python"
ARTIFACT_TYPE_TEXT    = "text/plain"

class ArtifactDescriptor(dict):
    """The descriptor identifies an artifact read or written by a cell.  An Artifact may be an 
    opaque Object, or a transparent Dataset (in which case it should be identified by 
    vizier.datastore.dataset.DatasetDescriptor instead)

    Attributes
    ----------
    identifier: string
        Unique dataset identifier
    artifact_type: string
        The type of the artifact.  Typically either a MIME type, or "application/dataset"
    """
<<<<<<< HEAD
    def __init__(self, 
            identifier: str, 
            artifact_type: str
        ):
=======
    def __init__(self, identifier, name, artifact_type):
>>>>>>> 211a2814
        """Initialize the dataset descriptor.

        Parameters
        ----------
        identifier: string
            Unique dataset identifier.
        artifact_type: string
            The type of the artifact.  Typically either a MIME type, or "application/dataset"
        """
        dict.__init__(self, identifier=identifier, name=name, artifact_type=artifact_type)
        self.key = identifier
        self.name = name
        self.identifier = identifier
        self.obj_type = artifact_type
        self.artifact_type = artifact_type

    @property
    def is_dataset(self) -> bool:
      return self.artifact_type == ARTIFACT_TYPE_DATASET<|MERGE_RESOLUTION|>--- conflicted
+++ resolved
@@ -35,14 +35,11 @@
     artifact_type: string
         The type of the artifact.  Typically either a MIME type, or "application/dataset"
     """
-<<<<<<< HEAD
     def __init__(self, 
             identifier: str, 
+            name: Optional[str], 
             artifact_type: str
         ):
-=======
-    def __init__(self, identifier, name, artifact_type):
->>>>>>> 211a2814
         """Initialize the dataset descriptor.
 
         Parameters
