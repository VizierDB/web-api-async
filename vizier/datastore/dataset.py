--- conflicted
+++ resolved
@@ -19,20 +19,14 @@
 workflows.
 """
 
-<<<<<<< HEAD
-from abc import abstractmethod
+from abc import ABCMeta, abstractmethod
 from typing import Optional, List, Any, Dict, TYPE_CHECKING
 if TYPE_CHECKING:
     from vizier.datastore.annotation.base import DatasetCaveat
     from vizier.datastore.reader import DatasetReader
 
 from vizier.datastore.artifact import ArtifactDescriptor, ARTIFACT_TYPE_DATASET
-=======
-from abc import ABCMeta, abstractmethod
-
-from vizier.datastore.annotation.dataset import DatasetMetadata
 from vizier.datastore.base import get_column_index
->>>>>>> cbcdcc27
 
 
 """Identifier for column data types. By now the following data types are
@@ -92,15 +86,9 @@
         data_type: string, optional
             String representation of the column data type.
         """
-<<<<<<< HEAD
         self.identifier = identifier
         self.name = name if name is not None else "col_{}".format(abs(identifier))
         self.data_type = data_type
-=======
-        self.identifier = identifier if identifier is not None else -1
-        self.name = name
-        self.data_type = data_type if data_type else DATATYPE_VARCHAR
->>>>>>> cbcdcc27
 
     def __str__(self):
         """Human-readable string representation for the column.
@@ -110,11 +98,7 @@
         string
         """
         name = self.name
-<<<<<<< HEAD
         if not self.data_type is None:
-=======
-        if self.data_type is not None:
->>>>>>> cbcdcc27
             name += '(' + str(self.data_type) + ')'
         return name
 
@@ -154,12 +138,7 @@
             artifact_type=ARTIFACT_TYPE_DATASET,
         )    
         self.identifier = identifier
-<<<<<<< HEAD
         self.columns = columns if not columns is None else list()
-=======
-        self.columns = columns if columns is not None else list()
-        self.row_count = row_count if row_count is not None else 0
->>>>>>> cbcdcc27
         self.name = name
 
     def column_by_id(self, 
@@ -283,20 +262,6 @@
         else:
             return max([col.identifier for col in self.columns])
 
-<<<<<<< HEAD
-=======
-    @abstractmethod
-    def max_row_id(self):
-        """Get maximum identifier for all rows in the dataset. If the dataset
-        is empty the result is -1.
-
-        Returns
-        -------
-        int
-        """
-        raise NotImplementedError()
-
->>>>>>> cbcdcc27
     def print_schema(self, name):
         """Print dataset schema as a list of lines.
 
@@ -320,7 +285,6 @@
         return output
 
 
-<<<<<<< HEAD
 class DatasetRow(object):
     """Row in a Vizier DB dataset.
 
@@ -357,9 +321,6 @@
 
 
 class DatasetHandle(DatasetDescriptor):
-=======
-class DatasetHandle(DatasetDescriptor, metaclass=ABCMeta):
->>>>>>> cbcdcc27
     """Abstract class to maintain information about a dataset in a Vizier
     datastore. Contains the unique dataset identifier, the lists of
     columns in the dataset schema, and a reference to the dataset
@@ -377,18 +338,11 @@
     row_count: int
         Number of rows in the dataset
     """
-<<<<<<< HEAD
     def __init__(self, 
             identifier: str, 
             columns: List[DatasetColumn] = list(), 
             name: str = "Untitled Dataset"
         ):
-=======
-    def __init__(
-        self, identifier, columns=None, row_count=None, annotations=None,
-        name=None
-    ):
->>>>>>> cbcdcc27
         """Initialize the dataset.
 
         Raises ValueError if dataset columns or rows do not have unique
@@ -411,7 +365,6 @@
             identifier=identifier,
             columns=columns,
             name=name
-<<<<<<< HEAD
         )    
 
     @property
@@ -421,20 +374,6 @@
     @abstractmethod
     def get_row_count(self) -> int:
         raise NotImplementedError
-=======
-        )
-        self.annotations = annotations if annotations else DatasetMetadata()
-
-    @abstractmethod
-    def descriptor(self):
-        """Get the descriptor for this dataset.
-
-        Returns
-        -------
-        vizier.datastore.base.DatasetDescriptor
-        """
-        raise NotImplementedError()
->>>>>>> cbcdcc27
 
     def fetch_rows(self, 
             offset: int = 0, 
@@ -455,7 +394,6 @@
         list(vizier.dataset.base.DatasetRow)
         """
         # Return empty list for special case that limit is 0
-<<<<<<< HEAD
         if offset < 0:
             raise Exception("Invalid Offset: {}".format(offset))
         if limit is not None and limit < 0:
@@ -463,13 +401,6 @@
         # Collect rows in result list. Skip first rows if offset is greater than
         # zero
         rows:List[DatasetRow] = list()
-=======
-        if limit == 0:
-            return list()
-        # Collect rows in result list. Skip first rows if offset is greater
-        # than zero.
-        rows = list()
->>>>>>> cbcdcc27
         with self.reader(offset=offset, limit=limit) as reader:
             for row in reader:
                 rows.append(row)
@@ -541,7 +472,6 @@
         raise NotImplementedError()
 
 
-<<<<<<< HEAD
 # ------------------------------------------------------------------------------
 #
 # Helper Methods
@@ -631,33 +561,4 @@
         elif name_index == -1:
             raise ValueError('unknown column \'' + str(column_id) + '\'')
         else:
-            raise ValueError('not a unique column name \'' + str(column_id) + '\'')
-=======
-class DatasetRow(object):
-    """Row in a Vizier DB dataset.
-
-    Attributes
-    ----------
-    identifier: int
-        Unique row identifier
-    values : list(string)
-        List of column values in the row
-    annotations: list(bool), optional
-        Optional flags indicating whether row cells are annotated
-    """
-    def __init__(self, identifier=None, values=None, annotations=None):
-        """Initialize the row object.
-
-        Parameters
-        ----------
-        identifier: int, optional
-            Unique row identifier
-        values : list(string)
-            List of column values in the row
-        annotations: list(bool), optional
-            Optional flags indicating whether row cells are annotated
-        """
-        self.identifier = identifier if identifier is not None else -1
-        self.values = values if values is not None else list()
-        self.annotations = annotations if values is not None else list()
->>>>>>> cbcdcc27
+            raise ValueError('not a unique column name \'' + str(column_id) + '\'')